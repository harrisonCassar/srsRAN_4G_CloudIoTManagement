--- conflicted
+++ resolved
@@ -431,15 +431,6 @@
           .n_channels = nof_channels,
       };
       
-<<<<<<< HEAD
-    handler->nof_rx_channels = nof_rx_antennas; 
-    handler->nof_tx_channels = 1;
-
-    /* Set default rate to avoid decimation warnings */
-    uhd_usrp_set_rx_rate(handler->usrp, 1.92e6, 0);
-    uhd_usrp_set_tx_rate(handler->usrp, 1.92e6, 0);
-    
-=======
     handler->nof_rx_channels = nof_channels;
     handler->nof_tx_channels = nof_channels;
 
@@ -449,7 +440,6 @@
       uhd_usrp_set_tx_rate(handler->usrp, 1.92e6, i);
     }
 
->>>>>>> 270a15fe
     /* Initialize rx and tx stremers */
     uhd_rx_streamer_make(&handler->rx_stream);
     error = uhd_usrp_get_rx_stream(handler->usrp, &stream_args, handler->rx_stream);
