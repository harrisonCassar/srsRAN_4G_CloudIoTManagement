--- conflicted
+++ resolved
@@ -148,12 +148,7 @@
 SRSLTE_API void srslte_enb_dl_put_base(srslte_enb_dl_t *q, 
                                        uint32_t tti);
 
-<<<<<<< HEAD
-SRSLTE_API void srslte_enb_dl_gen_signal(srslte_enb_dl_t *q, 
-                                         cf_t *signal_buffer[SRSLTE_MAX_PORTS]);
-=======
 SRSLTE_API void srslte_enb_dl_gen_signal(srslte_enb_dl_t *q);
->>>>>>> ac8cbcaa
 
 SRSLTE_API int srslte_enb_dl_add_rnti(srslte_enb_dl_t *q, 
                                       uint16_t rnti); 
