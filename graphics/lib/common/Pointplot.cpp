--- conflicted
+++ resolved
@@ -32,7 +32,6 @@
  */
 
 #include "Pointplot.h"
-#include "qwt_plot_canvas.h"
 #include <algorithm>
 
 using namespace std;
@@ -84,12 +83,7 @@
   memset(realPoints_, 0x0, numPoints_*sizeof(double));
   memset(imagPoints_, 0x0, numPoints_*sizeof(double));
 
-<<<<<<< HEAD
-  QwtPlotCanvas *mycanvas = qobject_cast<QwtPlotCanvas*>(canvas());
-  zoomer_ = new MyZoomer(mycanvas);
-=======
   zoomer_ = new MyZoomer(qobject_cast<QwtPlotCanvas*>(canvas()));
->>>>>>> acff8b08
   zoomer_->setMousePattern(QwtEventPattern::MouseSelect1, Qt::LeftButton);
   zoomer_->setMousePattern(QwtEventPattern::MouseSelect2, Qt::LeftButton,
                            Qt::ControlModifier);
