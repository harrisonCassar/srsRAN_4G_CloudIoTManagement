/**
 *
 * \section COPYRIGHT
 *
 * Copyright 2013-2015 Software Radio Systems Limited
 *
 * \section LICENSE
 *
 * This file is part of the srsUE library.
 *
 * srsUE is free software: you can redistribute it and/or modify
 * it under the terms of the GNU Affero General Public License as
 * published by the Free Software Foundation, either version 3 of
 * the License, or (at your option) any later version.
 *
 * srsUE is distributed in the hope that it will be useful,
 * but WITHOUT ANY WARRANTY; without even the implied warranty of
 * MERCHANTABILITY or FITNESS FOR A PARTICULAR PURPOSE.  See the
 * GNU Affero General Public License for more details.
 *
 * A copy of the GNU Affero General Public License can be found in
 * the LICENSE file in the top-level directory of this distribution
 * and at http://www.gnu.org/licenses/.
 *
 */

/******************************************************************************
 * File:        ue.h
 * Description: Top-level UE class. Creates and links all
 *              layers and helpers.
 *****************************************************************************/

#ifndef UE_H
#define UE_H

#include <stdarg.h>
#include <string>
#include <pthread.h>

#include "ue_base.h"
#include "srslte/radio/radio_multi.h"
#include "phy/phy.h"
#include "mac/mac.h"
#include "srslte/upper/rlc.h"
#include "srslte/upper/pdcp.h"
#include "upper/rrc.h"
#include "upper/nas.h"
#include "srslte/upper/gw.h"
#include "upper/usim.h"

#include "srslte/common/buffer_pool.h"
#include "srslte/interfaces/ue_interfaces.h"
#include "srslte/common/logger_file.h"
#include "srslte/common/log_filter.h"

#include "ue_metrics_interface.h"

namespace srsue {

/*******************************************************************************
<<<<<<< HEAD
  UE Parameters
*******************************************************************************/

typedef struct {
  uint32_t      dl_earfcn;
  float         dl_freq;
  float         ul_freq;
  float         rx_gain;
  float         tx_gain;
  uint32_t      nof_rx_ant;
  std::string   device_name;
  std::string   device_args;
  std::string   time_adv_nsamples;
  std::string   burst_preamble;
}rf_args_t;

typedef struct {
  bool          enable;
  std::string   filename;
}pcap_args_t;

typedef struct {
  bool          enable;
  std::string   phy_filename;
  std::string   radio_filename;
}trace_args_t;

typedef struct {
  std::string   phy_level;
  std::string   mac_level;
  std::string   rlc_level;
  std::string   pdcp_level;
  std::string   rrc_level;
  std::string   gw_level;
  std::string   nas_level;
  std::string   usim_level;
  std::string   all_level;
  int           phy_hex_limit;
  int           mac_hex_limit;
  int           rlc_hex_limit;
  int           pdcp_hex_limit;
  int           rrc_hex_limit;
  int           gw_hex_limit;
  int           nas_hex_limit;
  int           usim_hex_limit;
  int           all_hex_limit;
  std::string   filename;
}log_args_t;

typedef struct {
  bool          enable;
}gui_args_t;

typedef struct {
  phy_args_t phy;
  float      metrics_period_secs;
  bool pregenerate_signals;
  int ue_cateogry;

}expert_args_t;

typedef struct {
  rf_args_t     rf;
  rf_cal_t      rf_cal;
  pcap_args_t   pcap;
  trace_args_t  trace;
  log_args_t    log;
  gui_args_t    gui;
  usim_args_t   usim;
  expert_args_t expert;
}all_args_t;

/*******************************************************************************
=======
>>>>>>> 02439f29
  Main UE class
*******************************************************************************/

class ue
    :public ue_base
{
public:
  ue();

  bool init(all_args_t *args_);
  void stop();
  bool is_attached();
  void start_plot();

  static void rf_msg(srslte_rf_error_t error);
  void handle_rf_msg(srslte_rf_error_t error);

  // UE metrics interface
  bool get_metrics(ue_metrics_t &m);

  void pregenerate_signals(bool enable);

  // Testing
  void test_con_restablishment();


private:
  virtual ~ue();

  srslte::radio_multi radio;
  srsue::phy         phy;
  srsue::mac         mac;
  srslte::mac_pcap   mac_pcap;
  srslte::rlc        rlc;
  srslte::pdcp       pdcp;
  srsue::rrc         rrc;
  srsue::nas         nas;
  srslte::gw         gw;
  srsue::usim        usim;

  srslte::logger_file logger;
  //srslte::logger_stdout logger;
  srslte::log_filter  rf_log;
  srslte::log_filter  phy_log;
  srslte::log_filter  mac_log;
  srslte::log_filter  rlc_log;
  srslte::log_filter  pdcp_log;
  srslte::log_filter  rrc_log;
  srslte::log_filter  nas_log;
  srslte::log_filter  gw_log;
  srslte::log_filter  usim_log;

  srslte::byte_buffer_pool *pool;

  all_args_t       *args;
  bool              started;
  rf_metrics_t     rf_metrics;
  
  bool check_srslte_version();
};

} // namespace srsue

#endif // UE_H
  <|MERGE_RESOLUTION|>--- conflicted
+++ resolved
@@ -57,83 +57,8 @@
 
 namespace srsue {
 
-/*******************************************************************************
-<<<<<<< HEAD
-  UE Parameters
-*******************************************************************************/
-
-typedef struct {
-  uint32_t      dl_earfcn;
-  float         dl_freq;
-  float         ul_freq;
-  float         rx_gain;
-  float         tx_gain;
-  uint32_t      nof_rx_ant;
-  std::string   device_name;
-  std::string   device_args;
-  std::string   time_adv_nsamples;
-  std::string   burst_preamble;
-}rf_args_t;
-
-typedef struct {
-  bool          enable;
-  std::string   filename;
-}pcap_args_t;
-
-typedef struct {
-  bool          enable;
-  std::string   phy_filename;
-  std::string   radio_filename;
-}trace_args_t;
-
-typedef struct {
-  std::string   phy_level;
-  std::string   mac_level;
-  std::string   rlc_level;
-  std::string   pdcp_level;
-  std::string   rrc_level;
-  std::string   gw_level;
-  std::string   nas_level;
-  std::string   usim_level;
-  std::string   all_level;
-  int           phy_hex_limit;
-  int           mac_hex_limit;
-  int           rlc_hex_limit;
-  int           pdcp_hex_limit;
-  int           rrc_hex_limit;
-  int           gw_hex_limit;
-  int           nas_hex_limit;
-  int           usim_hex_limit;
-  int           all_hex_limit;
-  std::string   filename;
-}log_args_t;
-
-typedef struct {
-  bool          enable;
-}gui_args_t;
-
-typedef struct {
-  phy_args_t phy;
-  float      metrics_period_secs;
-  bool pregenerate_signals;
-  int ue_cateogry;
-
-}expert_args_t;
-
-typedef struct {
-  rf_args_t     rf;
-  rf_cal_t      rf_cal;
-  pcap_args_t   pcap;
-  trace_args_t  trace;
-  log_args_t    log;
-  gui_args_t    gui;
-  usim_args_t   usim;
-  expert_args_t expert;
-}all_args_t;
 
 /*******************************************************************************
-=======
->>>>>>> 02439f29
   Main UE class
 *******************************************************************************/
 
