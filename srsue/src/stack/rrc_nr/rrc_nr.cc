--- conflicted
+++ resolved
@@ -231,7 +231,8 @@
 
 int rrc_nr::connection_request(srsran::nr_establishment_cause_t cause, srsran::unique_byte_buffer_t dedicated_info_nas_)
 {
-<<<<<<< HEAD
+  // TODO:
+  // Assume cell has been found and SSB with MIB has been decoded
   srsran::phy_cfg_nr_default_t::reference_cfg_t cfg = {};
   cfg.carrier = srsran::phy_cfg_nr_default_t::reference_cfg_t::R_CARRIER_CUSTOM_10MHZ;
   cfg.duplex  = srsran::phy_cfg_nr_default_t::reference_cfg_t::R_DUPLEX_FDD;
@@ -242,24 +243,11 @@
   phy_cfg.carrier.dl_center_frequency_hz = 1842.5e6;
   phy_cfg.carrier.ul_center_frequency_hz = 1747.5e6;
 
-  phy_interface_rrc_nr::cell_select_args_t cell_cfg = {};
-  cell_cfg.carrier                                  = phy_cfg.carrier;
-  cell_cfg.ssb_cfg                                  = phy_cfg.get_ssb_cfg();
-  phy->start_cell_select(cell_cfg);
-  sleep(1);
-
-  srsran::rach_nr_cfg_t rach_cfg = {};
-  mac->set_config(rach_cfg);
-
-  phy_cfg_state = PHY_CFG_STATE_APPLY_SP_CELL;
-  phy->set_config(phy_cfg);
-=======
   if (not setup_req_proc.launch(cause, std::move(dedicated_info_nas_))) {
     logger.error("Failed to initiate setup request procedure");
     return SRSRAN_ERROR;
   }
   callback_list.add_proc(setup_req_proc);
->>>>>>> 38da5a9c
   return SRSRAN_SUCCESS;
 }
 
