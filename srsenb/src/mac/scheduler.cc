--- conflicted
+++ resolved
@@ -680,7 +680,8 @@
         for(uint32_t tb = 0; tb < SRSLTE_MAX_TB; tb++) {
           h->reset(tb);
         }
-        Warning("SCHED: Could not schedule DL DCI for rnti=0x%x, pid=%d\n", rnti, h->get_id());              
+        Warning("SCHED: Could not schedule DL DCI for rnti=0x%x, pid=%d, L=%d, nof_candidates=%d\n",
+                rnti, h->get_id(), aggr_level, user->get_locations(current_cfi, sf_idx)->nof_loc[aggr_level] );
       }      
     }    
   } 
@@ -767,11 +768,7 @@
   
     /* Indicate PHICH acknowledgment if needed */
     if (h->has_pending_ack()) {
-<<<<<<< HEAD
       sched_result->phich[nof_phich_elems].phich = h->get_ack(0)?ul_sched_phich_t::ACK:ul_sched_phich_t::NACK;
-=======
-      sched_result->phich[nof_phich_elems].phich = h->get_ack()?ul_sched_phich_t::ACK:ul_sched_phich_t::NACK;
->>>>>>> e04a2219
       sched_result->phich[nof_phich_elems].rnti = rnti;
       nof_phich_elems++;
     }
@@ -828,13 +825,8 @@
     if (h) 
     {   
       ul_harq_proc::ul_alloc_t alloc = h->get_alloc(); 
-<<<<<<< HEAD
       bool is_newtx = h->is_empty(0);
-      bool needs_pdcch = !h->is_adaptive_retx() && !is_rar;
-=======
-      bool is_newtx = h->is_empty(); 
       bool needs_pdcch = h->is_adaptive_retx() && !is_rar;
->>>>>>> e04a2219
 
       // Set number of retx
       if (is_newtx) {
