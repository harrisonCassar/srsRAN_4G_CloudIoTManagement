/**
 *
 * \section COPYRIGHT
 *
 * Copyright 2013-2017 Software Radio Systems Limited
 *
 * \section LICENSE
 *
 * This file is part of srsLTE.
 *
 * srsUE is free software: you can redistribute it and/or modify
 * it under the terms of the GNU Affero General Public License as
 * published by the Free Software Foundation, either version 3 of
 * the License, or (at your option) any later version.
 *
 * srsUE is distributed in the hope that it will be useful,
 * but WITHOUT ANY WARRANTY; without even the implied warranty of
 * MERCHANTABILITY or FITNESS FOR A PARTICULAR PURPOSE.  See the
 * GNU Affero General Public License for more details.
 *
 * A copy of the GNU Affero General Public License can be found in
 * the LICENSE file in the top-level directory of this distribution
 * and at http://www.gnu.org/licenses/.
 *
 */

#include <string.h>
#include <boost/concept_check.hpp>

#include "srslte/srslte.h"
#include "srslte/common/pdu.h"
#include "mac/scheduler.h"

#define Error(fmt, ...)   log_h->error_line(__FILE__, __LINE__, fmt, ##__VA_ARGS__)
#define Warning(fmt, ...) log_h->warning_line(__FILE__, __LINE__, fmt, ##__VA_ARGS__)
#define Info(fmt, ...)    log_h->info_line(__FILE__, __LINE__, fmt, ##__VA_ARGS__)
#define Debug(fmt, ...)   log_h->debug_line(__FILE__, __LINE__, fmt, ##__VA_ARGS__)

namespace srsenb {

/****************************************************** 
 * 
 * These classes manage the HARQ Processes. 
 * There is a common class and two child classes for UL and DL.
 * 
 ******************************************************/

void harq_proc::config(uint32_t id_, uint32_t max_retx_, srslte::log* log_h_)
{
  log_h    = log_h_; 
  id       = id_; 
  max_retx = max_retx_; 
  for (int i = 0; i < SRSLTE_MAX_TB; i++) {
    ndi[i] = false;
  }
}

void harq_proc::set_max_retx(uint32_t max_retx_) {
  log_h->debug("Set max_retx=%d pid=%d\n", max_retx_, id);
  max_retx = max_retx_; 
}

uint32_t harq_proc::get_id()
{
  return id; 
}

void harq_proc::reset(uint32_t tb_idx)
{
  active[tb_idx] = false;
  ack[tb_idx] = true;
  ack_received[tb_idx] = false;
  n_rtx[tb_idx] = 0;
  tti = 0; 
  last_mcs[tb_idx] = -1;
  last_tbs[tb_idx] = -1;
  tx_cnt[tb_idx] = 0;
}

bool harq_proc::is_empty(uint32_t tb_idx)
{
  return !active[tb_idx] || (active[tb_idx] && ack[tb_idx] && ack_received[tb_idx]);
}

bool harq_proc::has_pending_retx_common(uint32_t tb_idx)
{
  return !ack[tb_idx] && n_rtx[tb_idx] < max_retx;
}

uint32_t harq_proc::get_tti()
{
  return (uint32_t) tti;
}

bool harq_proc::get_ack(uint32_t tb_idx)
{
  return ack[tb_idx];
}

void harq_proc::set_ack(uint32_t tb_idx, bool ack_)
{
  ack[tb_idx] = ack_;
  ack_received[tb_idx] = true;
  log_h->debug("ACK=%d received pid=%d, tb_idx=%d, n_rtx=%d, max_retx=%d\n", ack_, id, tb_idx, n_rtx[tb_idx], max_retx);
  if (n_rtx[tb_idx] + 1 >= max_retx) {
    Warning("SCHED: discarting TB %d pid=%d, tti=%d, maximum number of retx exceeded (%d)\n", tb_idx, id, tti, max_retx);
    active[tb_idx] = false;
  }
}

void harq_proc::new_tx_common(uint32_t tb_idx, uint32_t tti_, int mcs, int tbs)
{  
  reset(tb_idx);
  ndi[tb_idx] = !ndi[tb_idx];
  tti = tti_;   
  tx_cnt[tb_idx]++;
  last_mcs[tb_idx] = mcs;
  last_tbs[tb_idx] = tbs;

  if (max_retx) {
    active[tb_idx] = true;
  } else {
    active[tb_idx] = false; // Can reuse this process if no retx are allowed
  }
}

void harq_proc::new_retx(uint32_t tb_idx, uint32_t tti_, int *mcs, int *tbs)
{
  ack_received[tb_idx] = false;
  tti = tti_; 
  n_rtx[tb_idx]++;
  if (mcs) {
    *mcs = last_mcs[tb_idx];
  }
  if (tbs) {
    *tbs = last_tbs[tb_idx];
  }
}

uint32_t harq_proc::nof_tx(uint32_t tb_idx)
{
  return tx_cnt[tb_idx];
}

uint32_t harq_proc::nof_retx(uint32_t tb_idx)
{
  return n_rtx[tb_idx];
}

bool harq_proc::get_ndi(uint32_t tb_idx)
{
  return ndi[tb_idx];
}

/****************************************************** 
 *                  UE::DL HARQ class                    *
 ******************************************************/

void dl_harq_proc::new_tx(uint32_t tb_idx, uint32_t tti, int mcs, int tbs, uint32_t n_cce_)
{
  n_cce = n_cce_; 
  new_tx_common(tb_idx, tti, mcs, tbs);
}

uint32_t dl_harq_proc::get_n_cce()
{
  return n_cce; 
}

uint32_t dl_harq_proc::get_rbgmask()
{
  return rbgmask;
}

void dl_harq_proc::set_rbgmask(uint32_t new_mask)
{
  rbgmask = new_mask;
}

bool dl_harq_proc::has_pending_retx(uint32_t tb_idx, uint32_t current_tti)
{
  return srslte_tti_interval(current_tti, tti) >= (2*HARQ_DELAY_MS) && has_pending_retx_common(tb_idx);
}

int dl_harq_proc::get_tbs(uint32_t tb_idx)
{
  return last_tbs[tb_idx];
}



/****************************************************** 
 *                  UE::UL HARQ class                    *
 ******************************************************/

ul_harq_proc::ul_alloc_t ul_harq_proc::get_alloc()
{
  return allocation;
}

void ul_harq_proc::set_alloc(ul_harq_proc::ul_alloc_t alloc)
{
  is_adaptive = true;
  memcpy(&allocation, &alloc, sizeof(ul_alloc_t));
}

void ul_harq_proc::same_alloc()
{
  is_adaptive = false;
}

bool ul_harq_proc::is_adaptive_retx()
{
  return is_adaptive; 
}

void ul_harq_proc::new_tx(uint32_t tti_, int mcs, int tbs)
{  
  need_ack = true; 
  new_tx_common(0, tti_, mcs, tbs);
  pending_data = tbs; 
}


bool ul_harq_proc::has_pending_ack()
{
  bool ret = need_ack; 
  
  // Reset if already received a positive ACK
  if (active[0] && ack[0]) {
    active[0] = false;
  }
  if (!active[0]) {
    need_ack = false;
  }
  return ret; 
}



void ul_harq_proc::reset_pending_data()
{
  if (!active[0]) {
    pending_data = 0;
  }
}

<<<<<<< HEAD
=======

>>>>>>> e2a61af4
uint32_t ul_harq_proc::get_pending_data()
{
  return (uint32_t) pending_data;
}

void ul_harq_proc::set_rar_mcs(uint32_t mcs)
{
  rar_mcs     = mcs; 
  has_rar_mcs = true; 
}

bool ul_harq_proc::get_rar_mcs(int *mcs)
{
  if (has_rar_mcs) {
    if (mcs) {
      *mcs = (int) rar_mcs; 
    }
    has_rar_mcs = false; 
    return true; 
  }
  return false; 
}



}<|MERGE_RESOLUTION|>--- conflicted
+++ resolved
@@ -200,13 +200,13 @@
 
 void ul_harq_proc::set_alloc(ul_harq_proc::ul_alloc_t alloc)
 {
-  is_adaptive = true;
+  is_adaptive = false; 
   memcpy(&allocation, &alloc, sizeof(ul_alloc_t));
 }
 
 void ul_harq_proc::same_alloc()
 {
-  is_adaptive = false;
+  is_adaptive = true; 
 }
 
 bool ul_harq_proc::is_adaptive_retx()
@@ -245,10 +245,7 @@
   }
 }
 
-<<<<<<< HEAD
-=======
-
->>>>>>> e2a61af4
+
 uint32_t ul_harq_proc::get_pending_data()
 {
   return (uint32_t) pending_data;
