/**
 *
 * \section COPYRIGHT
 *
 * Copyright 2013-2017 Software Radio Systems Limited
 *
 * \section LICENSE
 *
 * This file is part of srsLTE.
 *
 * srsUE is free software: you can redistribute it and/or modify
 * it under the terms of the GNU Affero General Public License as
 * published by the Free Software Foundation, either version 3 of
 * the License, or (at your option) any later version.
 *
 * srsUE is distributed in the hope that it will be useful,
 * but WITHOUT ANY WARRANTY; without even the implied warranty of
 * MERCHANTABILITY or FITNESS FOR A PARTICULAR PURPOSE.  See the
 * GNU Affero General Public License for more details.
 *
 * A copy of the GNU Affero General Public License can be found in
 * the LICENSE file in the top-level directory of this distribution
 * and at http://www.gnu.org/licenses/.
 *
 */

#include <boost/algorithm/string.hpp>
#include <boost/thread/mutex.hpp>
#include "enb.h"

namespace srsenb {

enb*          enb::instance = NULL;
boost::mutex  enb_instance_mutex;


enb* enb::get_instance(void)
{
  boost::mutex::scoped_lock lock(enb_instance_mutex);
  if(NULL == instance) {
      instance = new enb();
  }
  return(instance);
}
void enb::cleanup(void)
{
  srslte_dft_exit();
<<<<<<< HEAD
=======
  srslte::byte_buffer_pool::cleanup();
>>>>>>> 05da1ac4
  boost::mutex::scoped_lock lock(enb_instance_mutex);
  if(NULL != instance) {
      delete instance;
      instance = NULL;
  }
}

enb::enb()
    :started(false)
{
  srslte_dft_load();
  pool = srslte::byte_buffer_pool::get_instance();
}

enb::~enb()
{
}

bool enb::init(all_args_t *args_)
{
  args     = args_;

#ifndef LOG_STDOUT
    logger.init(args->log.filename);
#endif
  rf_log.init("RF  ", &logger);
  
  // Create array of pointers to phy_logs 
  for (int i=0;i<args->expert.phy.nof_phy_threads;i++) {
    srslte::log_filter *mylog = new srslte::log_filter;
    char tmp[16];
    sprintf(tmp, "PHY%d",i);
    mylog->init(tmp, &logger, true);
    phy_log.push_back((void*) mylog); 
  }
  mac_log.init("MAC ", &logger, true);
  rlc_log.init("RLC ", &logger);
  pdcp_log.init("PDCP", &logger);
  rrc_log.init("RRC ", &logger);
  gtpu_log.init("GTPU", &logger);
  s1ap_log.init("S1AP", &logger);

  // Init logs
#ifndef LOG_STDOUT
    logger.log("\n\n");
#endif
  rf_log.set_level(srslte::LOG_LEVEL_INFO);
  for (int i=0;i<args->expert.phy.nof_phy_threads;i++) {
    ((srslte::log_filter*) phy_log[i])->set_level(level(args->log.phy_level));
  }
  mac_log.set_level(level(args->log.mac_level));
  rlc_log.set_level(level(args->log.rlc_level));
  pdcp_log.set_level(level(args->log.pdcp_level));
  rrc_log.set_level(level(args->log.rrc_level));
  gtpu_log.set_level(level(args->log.gtpu_level));
  s1ap_log.set_level(level(args->log.s1ap_level));

  for (int i=0;i<args->expert.phy.nof_phy_threads;i++) {
    ((srslte::log_filter*) phy_log[i])->set_hex_limit(args->log.phy_hex_limit);
  }
  mac_log.set_hex_limit(args->log.mac_hex_limit);
  rlc_log.set_hex_limit(args->log.rlc_hex_limit);
  pdcp_log.set_hex_limit(args->log.pdcp_hex_limit);
  rrc_log.set_hex_limit(args->log.rrc_hex_limit);
  gtpu_log.set_hex_limit(args->log.gtpu_hex_limit);
  s1ap_log.set_hex_limit(args->log.s1ap_hex_limit);

  // Set up pcap and trace
  if(args->pcap.enable)
  {
    mac_pcap.open(args->pcap.filename.c_str());
    mac.start_pcap(&mac_pcap);
  }
  
  // Init layers
  
  /* Start Radio */
  char *dev_name = NULL;
  if (args->rf.device_name.compare("auto")) {
    dev_name = (char*) args->rf.device_name.c_str();
  }
  
  char *dev_args = NULL;
  if (args->rf.device_args.compare("auto")) {
    dev_args = (char*) args->rf.device_args.c_str();
  }

  if(!radio.init(dev_args, dev_name))
  {
    printf("Failed to find device %s with args %s\n",
           args->rf.device_name.c_str(), args->rf.device_args.c_str());
    return false;
  }    
  
  // Set RF options
  if (args->rf.time_adv_nsamples.compare("auto")) {
    radio.set_tx_adv(atoi(args->rf.time_adv_nsamples.c_str()));
  }  
  if (args->rf.burst_preamble.compare("auto")) {
    radio.set_burst_preamble(atof(args->rf.burst_preamble.c_str()));    
  }
  
  radio.set_manual_calibration(&args->rf_cal);

  radio.set_rx_gain(args->rf.rx_gain);
  radio.set_tx_gain(args->rf.tx_gain);    
  
  if (args->rf.dl_freq < 0) {
    args->rf.dl_freq = 1e6*srslte_band_fd(args->rf.dl_earfcn); 
    if (args->rf.dl_freq < 0) {
      fprintf(stderr, "Error getting DL frequency for EARFCN=%d\n", args->rf.dl_earfcn);
      return false; 
    }  
  }
  if (args->rf.ul_freq < 0) {
    if (args->rf.ul_earfcn == 0) {
      args->rf.ul_earfcn = srslte_band_ul_earfcn(args->rf.dl_earfcn);
    }
    args->rf.ul_freq = 1e6*srslte_band_fu(args->rf.ul_earfcn); 
    if (args->rf.ul_freq < 0) {
      fprintf(stderr, "Error getting UL frequency for EARFCN=%d\n", args->rf.dl_earfcn);
      return false; 
    }  
  }
  ((srslte::log_filter*) phy_log[0])->console("Setting frequency: DL=%.1f Mhz, UL=%.1f MHz\n", args->rf.dl_freq/1e6, args->rf.ul_freq/1e6);

  radio.set_tx_freq(args->rf.dl_freq);
  radio.set_rx_freq(args->rf.ul_freq);

  radio.register_error_handler(rf_msg);

  srslte_cell_t cell_cfg; 
  phy_cfg_t     phy_cfg; 
  rrc_cfg_t     rrc_cfg; 
  
  if (parse_cell_cfg(args, &cell_cfg)) {
    fprintf(stderr, "Error parsing Cell configuration\n");
    return false; 
  }
  if (parse_sibs(args, &rrc_cfg, &phy_cfg)) {
    fprintf(stderr, "Error parsing SIB configuration\n");
    return false; 
  }
  if (parse_rr(args, &rrc_cfg)) {
    fprintf(stderr, "Error parsing Radio Resources configuration\n");
    return false; 
  }
  if (parse_drb(args, &rrc_cfg)) {
    fprintf(stderr, "Error parsing DRB configuration\n");
    return false; 
  }
  rrc_cfg.inactivity_timeout_ms = args->expert.rrc_inactivity_timer;
  
  // Copy cell struct to rrc and phy 
  memcpy(&rrc_cfg.cell, &cell_cfg, sizeof(srslte_cell_t));
  memcpy(&phy_cfg.cell, &cell_cfg, sizeof(srslte_cell_t));

  // Init all layers   
  phy.init(&args->expert.phy, &phy_cfg, &radio, &mac, phy_log);
  mac.init(&args->expert.mac, &cell_cfg, &phy, &rlc, &rrc, &mac_log);
  rlc.init(&pdcp, &rrc, &mac, &mac, &rlc_log);
  pdcp.init(&rlc, &rrc, &gtpu, &pdcp_log);
  rrc.init(&rrc_cfg, &phy, &mac, &rlc, &pdcp, &s1ap, &gtpu, &rrc_log);
  s1ap.init(args->enb.s1ap, &rrc, &s1ap_log);
  gtpu.init(args->enb.s1ap.gtp_bind_addr, args->enb.s1ap.mme_addr, &pdcp, &gtpu_log);
  
  started = true;
  return true;
}

void enb::pregenerate_signals(bool enable)
{
  //phy.enable_pregen_signals(enable);
}

void enb::stop()
{
  if(started)
  {
    mac.stop();
    phy.stop();
    usleep(1e5);

    rlc.stop();
    pdcp.stop();
    gtpu.stop();
    rrc.stop();
 
    usleep(1e5);
    if(args->pcap.enable)
    {
       mac_pcap.close();
    }
    radio.stop();
    started = false;
  }
}

void enb::start_plot() {
  phy.start_plot();
}

bool enb::get_metrics(enb_metrics_t &m)
{
  m.rf = rf_metrics;
  bzero(&rf_metrics, sizeof(rf_metrics_t));
  rf_metrics.rf_error = false; // Reset error flag

  phy.get_metrics(m.phy);
  mac.get_metrics(m.mac);
  rrc.get_metrics(m.rrc);
  s1ap.get_metrics(m.s1ap);

  m.running = started;  
  return true;
}

void enb::rf_msg(srslte_rf_error_t error)
{
  enb *u = enb::get_instance();
  u->handle_rf_msg(error);
}

void enb::handle_rf_msg(srslte_rf_error_t error)
{
  if(error.type == srslte_rf_error_t::SRSLTE_RF_ERROR_OVERFLOW) {
    rf_metrics.rf_o++;
    rf_metrics.rf_error = true;
    rf_log.warning("Overflow\n");
  }else if(error.type == srslte_rf_error_t::SRSLTE_RF_ERROR_UNDERFLOW) {
    rf_metrics.rf_u++;
    rf_metrics.rf_error = true;
    rf_log.warning("Underflow\n");
  } else if(error.type == srslte_rf_error_t::SRSLTE_RF_ERROR_LATE) {
    rf_metrics.rf_l++;
    rf_metrics.rf_error = true;
    rf_log.warning("Late\n");
  } else if (error.type == srslte_rf_error_t::SRSLTE_RF_ERROR_OTHER) {
    std::string str(error.msg);
    str.erase(std::remove(str.begin(), str.end(), '\n'), str.end());
    str.erase(std::remove(str.begin(), str.end(), '\r'), str.end());
    str.push_back('\n');
    rf_log.info(str);
  }
}

srslte::LOG_LEVEL_ENUM enb::level(std::string l)
{
  boost::to_upper(l);
  if("NONE" == l){
    return srslte::LOG_LEVEL_NONE;
  }else if("ERROR" == l){
    return srslte::LOG_LEVEL_ERROR;
  }else if("WARNING" == l){
    return srslte::LOG_LEVEL_WARNING;
  }else if("INFO" == l){
    return srslte::LOG_LEVEL_INFO;
  }else if("DEBUG" == l){
    return srslte::LOG_LEVEL_DEBUG;
  }else{
    return srslte::LOG_LEVEL_NONE;
  }
}

} // namespace srsenb<|MERGE_RESOLUTION|>--- conflicted
+++ resolved
@@ -45,10 +45,7 @@
 void enb::cleanup(void)
 {
   srslte_dft_exit();
-<<<<<<< HEAD
-=======
   srslte::byte_buffer_pool::cleanup();
->>>>>>> 05da1ac4
   boost::mutex::scoped_lock lock(enb_instance_mutex);
   if(NULL != instance) {
       delete instance;
