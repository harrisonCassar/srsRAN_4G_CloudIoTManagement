/**
 *
 * \section COPYRIGHT
 *
 * Copyright 2013-2017 Software Radio Systems Limited
 *
 * \section LICENSE
 *
 * This file is part of srsLTE.
 *
 * srsLTE is free software: you can redistribute it and/or modify
 * it under the terms of the GNU Affero General Public License as
 * published by the Free Software Foundation, either version 3 of
 * the License, or (at your option) any later version.
 *
 * srsLTE is distributed in the hope that it will be useful,
 * but WITHOUT ANY WARRANTY; without even the implied warranty of
 * MERCHANTABILITY or FITNESS FOR A PARTICULAR PURPOSE.  See the
 * GNU Affero General Public License for more details.
 *
 * A copy of the GNU Affero General Public License can be found in
 * the LICENSE file in the top-level directory of this distribution
 * and at http://www.gnu.org/licenses/.
 *
 */

#include <iostream>
#include "mme/s1ap.h"
#include "mme/s1ap_nas_transport.h"
#include "srslte/common/security.h"

namespace srsepc{

s1ap_nas_transport*          s1ap_nas_transport::m_instance = NULL;
boost::mutex                 s1ap_nas_transport_instance_mutex;

s1ap_nas_transport::s1ap_nas_transport()
{
  return;
}

s1ap_nas_transport::~s1ap_nas_transport()
{
  return;
}

s1ap_nas_transport*
s1ap_nas_transport::get_instance(void)
{
  boost::mutex::scoped_lock lock(s1ap_nas_transport_instance_mutex);
  if(NULL == m_instance) {
    m_instance = new s1ap_nas_transport();
  }
  return(m_instance);
}

void
s1ap_nas_transport::cleanup(void)
{
  boost::mutex::scoped_lock lock(s1ap_nas_transport_instance_mutex);
  if(NULL != m_instance) {
    delete m_instance;
    m_instance = NULL;
  }
}

void
s1ap_nas_transport::init(hss_interface_s1ap * hss_)
{
  m_s1ap = s1ap::get_instance();
  m_s1ap_log = m_s1ap->m_s1ap_log;
  m_pool = srslte::byte_buffer_pool::get_instance();

  m_hss = hss_;
  m_mme_gtpc = mme_gtpc::get_instance();
}


bool 
s1ap_nas_transport::handle_initial_ue_message(LIBLTE_S1AP_MESSAGE_INITIALUEMESSAGE_STRUCT *init_ue, struct sctp_sndrcvinfo *enb_sri, srslte::byte_buffer_t *reply_buffer, bool *reply_flag)
{
  LIBLTE_MME_ATTACH_REQUEST_MSG_STRUCT attach_req;
  LIBLTE_MME_PDN_CONNECTIVITY_REQUEST_MSG_STRUCT pdn_con_req;
  LIBLTE_MME_SERVICE_REQUEST_MSG_STRUCT service_req;

  m_s1ap_log->console("Received Initial UE Message.\n");
  m_s1ap_log->info("Received Initial UE Message.\n");

  //Get info from initial UE message
  uint32_t enb_ue_s1ap_id = init_ue->eNB_UE_S1AP_ID.ENB_UE_S1AP_ID;

  //Log unhandled Initial UE message IEs
  log_unhandled_initial_ue_message_ies(init_ue);

  /*Check whether NAS Attach Request or Service Request*/
  uint8_t pd, msg_type;
  srslte::byte_buffer_t *nas_msg = m_pool->allocate();
  memcpy(nas_msg->msg, &init_ue->NAS_PDU.buffer, init_ue->NAS_PDU.n_octets);
  nas_msg->N_bytes = init_ue->NAS_PDU.n_octets;
  liblte_mme_parse_msg_header((LIBLTE_BYTE_MSG_STRUCT *) nas_msg, &pd, &msg_type);
  if(msg_type == LIBLTE_MME_MSG_TYPE_ATTACH_REQUEST)
  {
    //Get NAS Attach Request and PDN connectivity request messages
    LIBLTE_ERROR_ENUM err = liblte_mme_unpack_attach_request_msg((LIBLTE_BYTE_MSG_STRUCT *) nas_msg, &attach_req);
    if(err != LIBLTE_SUCCESS){
      m_s1ap_log->error("Error unpacking NAS attach request. Error: %s\n", liblte_error_text[err]);
      m_pool->deallocate(nas_msg);
      return false;
    }
    /*Get PDN Connectivity Request*/
    err = liblte_mme_unpack_pdn_connectivity_request_msg(&attach_req.esm_msg, &pdn_con_req);
    if(err != LIBLTE_SUCCESS){
      m_s1ap_log->error("Error unpacking NAS PDN Connectivity Request. Error: %s\n", liblte_error_text[err]);
      m_pool->deallocate(nas_msg);
      return false;
    }
    handle_nas_attach_request(enb_ue_s1ap_id, attach_req, pdn_con_req, reply_buffer, reply_flag, enb_sri);
  }
  else if(msg_type == LIBLTE_MME_SECURITY_HDR_TYPE_SERVICE_REQUEST)
  {
    m_s1ap_log->info("Received Service Request \n");
    m_s1ap_log->console("Received Service Request \n");
    liblte_mme_unpack_service_request_msg((LIBLTE_BYTE_MSG_STRUCT*) nas_msg, &service_req);

    m_s1ap_log->info("Service Request not implemented. Sending Service Reject.");
    m_s1ap_log->console("Service Request not implemented. Sending Service Reject.");
    /* Force UE to re-attach */
    pack_service_reject(reply_buffer, LIBLTE_MME_EMM_CAUSE_IMPLICITLY_DETACHED, enb_ue_s1ap_id);
    *reply_flag = true;
  }
  m_pool->deallocate(nas_msg);

  return true;
}

bool
s1ap_nas_transport::handle_uplink_nas_transport(LIBLTE_S1AP_MESSAGE_UPLINKNASTRANSPORT_STRUCT *ul_xport, struct sctp_sndrcvinfo *enb_sri, srslte::byte_buffer_t *reply_buffer, bool *reply_flag)
{

  bool     ue_valid = true;
  uint32_t enb_ue_s1ap_id = ul_xport->eNB_UE_S1AP_ID.ENB_UE_S1AP_ID;
  uint32_t mme_ue_s1ap_id = ul_xport->MME_UE_S1AP_ID.MME_UE_S1AP_ID;

  ue_ctx_t *ue_ctx = m_s1ap->find_ue_ctx(mme_ue_s1ap_id);
  if(ue_ctx == NULL)
  {
    //TODO UE not registered, send error message.
    m_s1ap_log->warning("Received uplink NAS, but could not find UE context. MME-UE S1AP id: %lu\n",mme_ue_s1ap_id);
    return false;
  }

  m_s1ap_log->debug("Received uplink NAS and found UE. MME-UE S1AP id: %lu\n",mme_ue_s1ap_id);

  //Get NAS message type
  uint8_t pd, msg_type;
  srslte::byte_buffer_t *nas_msg = m_pool->allocate();

  memcpy(nas_msg->msg, &ul_xport->NAS_PDU.buffer, ul_xport->NAS_PDU.n_octets);
  nas_msg->N_bytes = ul_xport->NAS_PDU.n_octets;
  liblte_mme_parse_msg_header((LIBLTE_BYTE_MSG_STRUCT *) nas_msg, &pd, &msg_type);

  switch (msg_type) {
    case LIBLTE_MME_MSG_TYPE_AUTHENTICATION_RESPONSE:
      m_s1ap_log->info("Uplink NAS: Received Authentication Response\n");
      m_s1ap_log->console("Uplink NAS: Received Authentication Response\n");
      handle_nas_authentication_response(nas_msg, ue_ctx, reply_buffer, reply_flag);
      break;
    case  LIBLTE_MME_MSG_TYPE_SECURITY_MODE_COMPLETE:
      m_s1ap_log->info("Uplink NAS: Received Security Mode Complete\n");
      m_s1ap_log->console("Uplink NAS: Received Security Mode Complete\n");
      handle_nas_security_mode_complete(nas_msg, ue_ctx, reply_buffer, reply_flag);
      break;
    case  LIBLTE_MME_MSG_TYPE_ATTACH_COMPLETE:
      m_s1ap_log->info("Uplink NAS: Received Attach Complete\n");
      m_s1ap_log->console("Uplink NAS: Received Attach Complete\n");
      handle_nas_attach_complete(nas_msg, ue_ctx, reply_buffer, reply_flag);
      ue_ctx->security_ctxt.ul_nas_count++;
      break;
    case LIBLTE_MME_MSG_TYPE_ESM_INFORMATION_RESPONSE:
      m_s1ap_log->info("Uplink NAS: Received ESM Information Response\n");
      m_s1ap_log->console("Uplink NAS: Received ESM Information Response\n");
      handle_esm_information_response(nas_msg, ue_ctx, reply_buffer, reply_flag);
      ue_ctx->security_ctxt.ul_nas_count++;
      break;
    case LIBLTE_MME_MSG_TYPE_IDENTITY_RESPONSE:
      m_s1ap_log->info("Uplink NAS: Received Identity Response\n");
      m_s1ap_log->console("Uplink NAS: Received Identity Response\n");
      handle_identity_response(nas_msg, ue_ctx, reply_buffer, reply_flag);
      //ue_ctx->security_ctxt.ul_nas_count++;
      break;
    case LIBLTE_MME_MSG_TYPE_TRACKING_AREA_UPDATE_REQUEST:
      m_s1ap_log->info("Uplink NAS: Tracking Area Update Request\n");
      handle_tracking_area_update_request(nas_msg, ue_ctx, reply_buffer, reply_flag);
      break;
    case LIBLTE_MME_MSG_TYPE_AUTHENTICATION_FAILURE:
      m_s1ap_log->info("Uplink NAS: Authentication Failure\n");
      handle_authentication_failure(nas_msg, ue_ctx, reply_buffer, reply_flag);
      ue_ctx->security_ctxt.ul_nas_count++;
      break;
    default:
      m_s1ap_log->warning("Unhandled NAS message 0x%x\n", msg_type );
      m_s1ap_log->console("Unhandled NAS message 0x%x\n", msg_type );
      return false; //FIXME (nas_msg deallocate needs to be called)
  }

  if(*reply_flag == true)
  {
<<<<<<< HEAD
    if(ue_ctx != NULL)
    {
      m_s1ap_log->console("DL NAS: Sent Downlink NAs Message. DL NAS Count=%d, UL NAS Count=%d\n",ue_ctx->security_ctxt.dl_nas_count, ue_ctx->security_ctxt.ul_nas_count);
      m_s1ap_log->info("DL NAS: Sent Downlink NAS message. DL NAS Count=%d, UL NAS Count=%d\n",ue_ctx->security_ctxt.dl_nas_count, ue_ctx->security_ctxt.ul_nas_count);
    }
=======
    m_s1ap_log->info("DL NAS: Sent Downlink NAS message\n");
    m_s1ap_log->console("DL NAS: Sent Downlink NAS Message\n");
>>>>>>> e845339d
  }
  m_pool->deallocate(nas_msg);

  return true;
}

bool
s1ap_nas_transport::handle_nas_attach_request(uint32_t enb_ue_s1ap_id,
                                              const LIBLTE_MME_ATTACH_REQUEST_MSG_STRUCT &attach_req,
                                              const LIBLTE_MME_PDN_CONNECTIVITY_REQUEST_MSG_STRUCT &pdn_con_req,
                                              srslte::byte_buffer_t *reply_buffer,
                                              bool* reply_flag,
                                              struct sctp_sndrcvinfo *enb_sri)
{
  //Get attach type from attach request
  if(attach_req.eps_mobile_id.type_of_id == LIBLTE_MME_EPS_MOBILE_ID_TYPE_IMSI)
  {
    m_s1ap_log->console("Attach Request -- IMSI-style attach request\n");
    m_s1ap_log->info("Attach Request -- IMSI-style attach request\n");
    handle_nas_imsi_attach_request(enb_ue_s1ap_id, attach_req, pdn_con_req, reply_buffer, reply_flag, enb_sri);
  }
  else if(attach_req.eps_mobile_id.type_of_id == LIBLTE_MME_EPS_MOBILE_ID_TYPE_GUTI)
  {
    m_s1ap_log->console("Attach Request -- GUTI-style attach request\n");
    m_s1ap_log->info("Attach Request -- GUTI-style attach request\n");
    handle_nas_guti_attach_request(enb_ue_s1ap_id, attach_req, pdn_con_req, reply_buffer, reply_flag, enb_sri);
  }
  else
  {
    m_s1ap_log->error("Unhandle Mobile Id type in attach request\n");
    return false;
  }
  return true;
}

bool
s1ap_nas_transport::handle_nas_imsi_attach_request(uint32_t enb_ue_s1ap_id,
                                                   const LIBLTE_MME_ATTACH_REQUEST_MSG_STRUCT &attach_req,
                                                   const LIBLTE_MME_PDN_CONNECTIVITY_REQUEST_MSG_STRUCT &pdn_con_req,
                                                   srslte::byte_buffer_t *reply_buffer,
                                                   bool* reply_flag,
                                                   struct sctp_sndrcvinfo *enb_sri)
{
  uint8_t     k_asme[32];
  uint8_t     autn[16]; 
  uint8_t     rand[16];
  uint8_t     xres[8];

  ue_ctx_t ue_ctx;
  ue_ctx.imsi = 0;
  ue_ctx.enb_ue_s1ap_id = enb_ue_s1ap_id;
  ue_ctx.mme_ue_s1ap_id = m_s1ap->get_next_mme_ue_s1ap_id();

  //Save UE network capabilities
  memcpy(&ue_ctx.ue_network_cap, &attach_req.ue_network_cap, sizeof(LIBLTE_MME_UE_NETWORK_CAPABILITY_STRUCT));
  ue_ctx.ms_network_cap_present =  attach_req.ms_network_cap_present;
  if(attach_req.ms_network_cap_present)
  {
    memcpy(&ue_ctx.ms_network_cap, &attach_req.ms_network_cap, sizeof(LIBLTE_MME_MS_NETWORK_CAPABILITY_STRUCT));
  }
  uint8_t eps_bearer_id = pdn_con_req.eps_bearer_id;             //TODO: Unused
  ue_ctx.procedure_transaction_id = pdn_con_req.proc_transaction_id; 

  //Save whether ESM information transfer is necessary
  ue_ctx.eit = pdn_con_req.esm_info_transfer_flag_present;
  //m_s1ap_log->console("EPS Bearer id: %d\n", eps_bearer_id);
  //Initialize NAS count
  ue_ctx.security_ctxt.ul_nas_count = 0;
  ue_ctx.security_ctxt.dl_nas_count = 0;
  //Add eNB info to UE ctxt
  memcpy(&ue_ctx.enb_sri, enb_sri, sizeof(struct sctp_sndrcvinfo));
  //Initialize E-RABs
  for(uint i = 0 ; i< MAX_ERABS_PER_UE; i++)
  {
    ue_ctx.erabs_ctx[i].state = ERAB_DEACTIVATED;
    ue_ctx.erabs_ctx[i].erab_id = i;
  }

  //IMSI style attach
  ue_ctx.imsi = 0;
  for(int i=0;i<=14;i++){
    ue_ctx.imsi  += attach_req.eps_mobile_id.imsi[i]*std::pow(10,14-i);
  }

  m_s1ap_log->console("Attach request -- IMSI: %015lu\n", ue_ctx.imsi);
  m_s1ap_log->info("Attach request -- IMSI: %015lu\n", ue_ctx.imsi);

  m_s1ap_log->console("Attach request -- Attach type: %d\n", attach_req.eps_attach_type);
  m_s1ap_log->info("Attach request -- Attach type: %d\n", attach_req.eps_attach_type);

  m_s1ap_log->console("Attach request -- eNB-UE S1AP Id: %d, MME-UE S1AP Id: %d\n", ue_ctx.enb_ue_s1ap_id, ue_ctx.mme_ue_s1ap_id);
  m_s1ap_log->console("Attach Request -- UE Network Capabilities EEA: %d%d%d%d%d%d%d%d\n",
                      attach_req.ue_network_cap.eea[0],
                      attach_req.ue_network_cap.eea[1],
                      attach_req.ue_network_cap.eea[2],
                      attach_req.ue_network_cap.eea[3],
                      attach_req.ue_network_cap.eea[4],
                      attach_req.ue_network_cap.eea[5],
                      attach_req.ue_network_cap.eea[6],
                      attach_req.ue_network_cap.eea[7]);
  m_s1ap_log->console("Attach Request -- UE Network Capabilities EIA: %d%d%d%d%d%d%d%d\n",
                      attach_req.ue_network_cap.eia[0],
                      attach_req.ue_network_cap.eia[1],
                      attach_req.ue_network_cap.eia[2],
                      attach_req.ue_network_cap.eia[3],
                      attach_req.ue_network_cap.eia[4],
                      attach_req.ue_network_cap.eia[5],
                      attach_req.ue_network_cap.eia[6],
                      attach_req.ue_network_cap.eia[7]);
  m_s1ap_log->console("Attach Request -- MS Network Capabilities Present: %s\n", attach_req.ms_network_cap_present ? "true" : "false");
  m_s1ap_log->console("PDN Connectivity Request -- EPS Bearer Identity requested: %d\n", pdn_con_req.eps_bearer_id);
  m_s1ap_log->console("PDN Connectivity Request -- Procedure Transaction Id: %d\n", pdn_con_req.proc_transaction_id);
  m_s1ap_log->console("PDN Connectivity Request -- ESM Information Transfer requested: %s\n", pdn_con_req.esm_info_transfer_flag_present ? "true" : "false");

  //Save attach request type
  ue_ctx.attach_type = attach_req.eps_attach_type;

  //Get Authentication Vectors from HSS
  if(!m_hss->gen_auth_info_answer(ue_ctx.imsi, ue_ctx.security_ctxt.k_asme, autn, rand, ue_ctx.security_ctxt.xres))
  {
    m_s1ap_log->console("User not found. IMSI %015lu\n",ue_ctx.imsi);
    m_s1ap_log->info("User not found. IMSI %015lu\n",ue_ctx.imsi);
    return false;
  }

  m_s1ap->add_new_ue_ctx(ue_ctx);
  //Pack NAS Authentication Request in Downlink NAS Transport msg
  pack_authentication_request(reply_buffer, ue_ctx.enb_ue_s1ap_id, ue_ctx.mme_ue_s1ap_id, autn, rand);
  
  //Send reply to eNB
  *reply_flag = true;
  m_s1ap_log->info("Downlink NAS: Sending Authentication Request\n");
  m_s1ap_log->console("Downlink NAS: Sending Authentication Request\n");
  return true;
}

bool
s1ap_nas_transport::handle_nas_guti_attach_request(uint32_t enb_ue_s1ap_id,
                                                     const LIBLTE_MME_ATTACH_REQUEST_MSG_STRUCT &attach_req,
                                                     const LIBLTE_MME_PDN_CONNECTIVITY_REQUEST_MSG_STRUCT &pdn_con_req,
                                                     srslte::byte_buffer_t *reply_buffer,
                                                     bool* reply_flag,
                                                     struct sctp_sndrcvinfo *enb_sri)
{
  //GUTI style attach
  uint32_t m_tmsi = attach_req.eps_mobile_id.guti.m_tmsi;
  std::map<uint32_t,uint32_t>::iterator it = m_s1ap->m_tmsi_to_s1ap_id.find(m_tmsi);
  if(it == m_s1ap->m_tmsi_to_s1ap_id.end())
  {
    //Could not find IMSI from M-TMSI, send Id request
    ue_ctx_t ue_ctx;
    ue_ctx.imsi = 0;
    ue_ctx.enb_ue_s1ap_id = enb_ue_s1ap_id;
    ue_ctx.mme_ue_s1ap_id = m_s1ap->get_next_mme_ue_s1ap_id();

    //Save UE network capabilities
    memcpy(&ue_ctx.ue_network_cap, &attach_req.ue_network_cap, sizeof(LIBLTE_MME_UE_NETWORK_CAPABILITY_STRUCT));
    ue_ctx.ms_network_cap_present =  attach_req.ms_network_cap_present;
    if(attach_req.ms_network_cap_present)
    {
      memcpy(&ue_ctx.ms_network_cap, &attach_req.ms_network_cap, sizeof(LIBLTE_MME_MS_NETWORK_CAPABILITY_STRUCT));
    }
    uint8_t eps_bearer_id = pdn_con_req.eps_bearer_id;             //TODO: Unused
    ue_ctx.procedure_transaction_id = pdn_con_req.proc_transaction_id;

    //Save attach request type
    ue_ctx.attach_type = attach_req.eps_attach_type;

    //Save whether ESM information transfer is necessary
    ue_ctx.eit = pdn_con_req.esm_info_transfer_flag_present;
    //m_s1ap_log->console("EPS Bearer id: %d\n", eps_bearer_id);
    //Initialize NAS count
    ue_ctx.security_ctxt.ul_nas_count = 0;
    ue_ctx.security_ctxt.dl_nas_count = 0;
    //Add eNB info to UE ctxt
    memcpy(&ue_ctx.enb_sri, enb_sri, sizeof(struct sctp_sndrcvinfo));
    //Initialize E-RABs
    for(uint i = 0 ; i< MAX_ERABS_PER_UE; i++)
    {
      ue_ctx.erabs_ctx[i].state = ERAB_DEACTIVATED;
      ue_ctx.erabs_ctx[i].erab_id = i;
    }
    m_s1ap_log->console("Attach request -- IMSI: %015lu\n", ue_ctx.imsi);
    m_s1ap_log->info("Attach request -- IMSI: %015lu\n", ue_ctx.imsi);
    m_s1ap_log->console("Attach request -- eNB-UE S1AP Id: %d, MME-UE S1AP Id: %d\n", ue_ctx.enb_ue_s1ap_id, ue_ctx.mme_ue_s1ap_id);
    m_s1ap_log->console("Attach Request -- UE Network Capabilities EEA: %d%d%d%d%d%d%d%d\n",
                      attach_req.ue_network_cap.eea[0],
                      attach_req.ue_network_cap.eea[1],
                      attach_req.ue_network_cap.eea[2],
                      attach_req.ue_network_cap.eea[3],
                      attach_req.ue_network_cap.eea[4],
                      attach_req.ue_network_cap.eea[5],
                      attach_req.ue_network_cap.eea[6],
                      attach_req.ue_network_cap.eea[7]);
    m_s1ap_log->console("Attach Request -- UE Network Capabilities EIA: %d%d%d%d%d%d%d%d\n",
                      attach_req.ue_network_cap.eia[0],
                      attach_req.ue_network_cap.eia[1],
                      attach_req.ue_network_cap.eia[2],
                      attach_req.ue_network_cap.eia[3],
                      attach_req.ue_network_cap.eia[4],
                      attach_req.ue_network_cap.eia[5],
                      attach_req.ue_network_cap.eia[6],
                      attach_req.ue_network_cap.eia[7]);
    m_s1ap_log->console("Attach Request -- MS Network Capabilities Present: %s\n", attach_req.ms_network_cap_present ? "true" : "false");
    m_s1ap_log->console("PDN Connectivity Request -- EPS Bearer Identity requested: %d\n", pdn_con_req.eps_bearer_id);
    m_s1ap_log->console("PDN Connectivity Request -- Procedure Transaction Id: %d\n", pdn_con_req.proc_transaction_id);
    m_s1ap_log->console("PDN Connectivity Request -- ESM Information Transfer requested: %s\n", pdn_con_req.esm_info_transfer_flag_present ? "true" : "false");

    m_s1ap_log->console("Could not find M-TMSI=0x%x. Sending ID request\n",m_tmsi);
    m_s1ap_log->info("Could not find M-TMSI=0x%d. Sending Id Request\n", m_tmsi);
    m_s1ap->add_new_ue_ctx(ue_ctx);
    pack_identity_request(reply_buffer, ue_ctx.enb_ue_s1ap_id, ue_ctx.mme_ue_s1ap_id);
    *reply_flag = true;
    return true;
  }
  else{
    m_s1ap_log->console("Attach Request -- Found M-TMSI: %d\n",m_tmsi);
    ue_ctx_t *ue_ctx_ptr = m_s1ap->find_ue_ctx(it->second);
    if(ue_ctx_ptr!=NULL)
    {
      //Save attach request type
      ue_ctx_ptr->attach_type = attach_req.eps_attach_type;
      m_s1ap_log->console("Found UE context. IMSI: %015lu\n",ue_ctx_ptr->imsi);
      m_mme_gtpc->send_create_session_request(ue_ctx_ptr->imsi, ue_ctx_ptr->mme_ue_s1ap_id);
      *reply_flag = false; //No reply needed
      return true;
    }
    else
    {
      m_s1ap_log->error("Found M-TMSI but could not find UE context\n");
      return false;
    }
  }
  return true;
}

bool
s1ap_nas_transport::handle_nas_authentication_response(srslte::byte_buffer_t *nas_msg, ue_ctx_t *ue_ctx, srslte::byte_buffer_t *reply_buffer, bool* reply_flag)
{

  LIBLTE_MME_AUTHENTICATION_RESPONSE_MSG_STRUCT auth_resp;
  bool ue_valid=true;

  m_s1ap_log->console("Authentication Response -- IMSI %015lu\n", ue_ctx->imsi);

  //Get NAS authentication response
  LIBLTE_ERROR_ENUM err = liblte_mme_unpack_authentication_response_msg((LIBLTE_BYTE_MSG_STRUCT *) nas_msg, &auth_resp);
  if(err != LIBLTE_SUCCESS){
    m_s1ap_log->error("Error unpacking NAS authentication response. Error: %s\n", liblte_error_text[err]);
    return false;
  }
  m_s1ap_log->console("Authentication Response -- RES 0x%x%x%x%x%x%x%x%x\n",
                      auth_resp.res[0], auth_resp.res[1], auth_resp.res[2], auth_resp.res[3],
                      auth_resp.res[4], auth_resp.res[5], auth_resp.res[6], auth_resp.res[7]);
  m_s1ap_log->info("Authentication Response -- RES 0x%x%x%x%x%x%x%x%x\n",
                      auth_resp.res[0], auth_resp.res[1], auth_resp.res[2], auth_resp.res[3],
                      auth_resp.res[4], auth_resp.res[5], auth_resp.res[6], auth_resp.res[7]);

  for(int i=0; i<8;i++)
  {
    if(auth_resp.res[i] != ue_ctx->security_ctxt.xres[i])
    {
      ue_valid = false;
    }
  }
  if(!ue_valid)
  {
    std::cout<<std::endl;
    std::cout<<"XRES: ";
    for(int i=0;i<8;i++)
    {
      std::cout << std::hex <<(uint16_t)ue_ctx->security_ctxt.xres[i];
    }
    std::cout<<std::endl;

    m_s1ap_log->console("UE Authentication Rejected.\n");
    m_s1ap_log->warning("UE Authentication Rejected.\n");
    //Send back Authentication Reject
    pack_authentication_reject(reply_buffer, ue_ctx->enb_ue_s1ap_id, ue_ctx->mme_ue_s1ap_id);
    *reply_flag = true;
    m_s1ap_log->console("Downlink NAS: Sending Authentication Reject.\n");
    return false;
  }
  else
  {
    m_s1ap_log->console("UE Authentication Accepted.\n");
    m_s1ap_log->info("UE Authentication Accepted.\n");
    //Send Security Mode Command
    pack_security_mode_command(reply_buffer, ue_ctx);
    *reply_flag = true;
    m_s1ap_log->console("Downlink NAS: Sending NAS Security Mode Command.\n");
  }
  return true;
}

bool
s1ap_nas_transport::handle_nas_security_mode_complete(srslte::byte_buffer_t *nas_msg, ue_ctx_t *ue_ctx, srslte::byte_buffer_t *reply_buffer, bool *reply_flag)
{
  LIBLTE_MME_SECURITY_MODE_COMPLETE_MSG_STRUCT sm_comp;

  //Get NAS authentication response
  LIBLTE_ERROR_ENUM err = liblte_mme_unpack_security_mode_complete_msg((LIBLTE_BYTE_MSG_STRUCT *) nas_msg, &sm_comp);
  if(err != LIBLTE_SUCCESS){
    m_s1ap_log->error("Error unpacking NAS authentication response. Error: %s\n", liblte_error_text[err]);
    return false;
  }

  //TODO Check integrity

  //TODO Handle imeisv
  if(sm_comp.imeisv_present)
  {
    m_s1ap_log->warning("IMEI-SV present but not handled");
  }

  m_s1ap_log->info("Security Mode Command Complete -- IMSI: %lu\n", ue_ctx->imsi);
  m_s1ap_log->console("Security Mode Command Complete -- IMSI: %lu\n", ue_ctx->imsi);
  if(ue_ctx->eit == true)
  {
    pack_esm_information_request(reply_buffer, ue_ctx);
    m_s1ap_log->console("Sending ESM information request\n");
    m_s1ap_log->info("Sending ESM information request\n");
    *reply_flag = true;
  }
  else
  {
    //FIXME The packging of GTP-C messages is not ready.
    //This means that GTP-U tunnels are created with function calls, as opposed to GTP-C.
    m_mme_gtpc->send_create_session_request(ue_ctx->imsi, ue_ctx->mme_ue_s1ap_id);
    *reply_flag = false; //No reply needed
  }
  return true;
}

bool
s1ap_nas_transport::handle_nas_attach_complete(srslte::byte_buffer_t *nas_msg, ue_ctx_t *ue_ctx, srslte::byte_buffer_t *reply_msg, bool *reply_flag)
{

  LIBLTE_MME_ATTACH_COMPLETE_MSG_STRUCT attach_comp;
  uint8_t pd, msg_type;
  srslte::byte_buffer_t *esm_msg = m_pool->allocate();
  LIBLTE_MME_ACTIVATE_DEFAULT_EPS_BEARER_CONTEXT_ACCEPT_MSG_STRUCT act_bearer;

  m_s1ap_log->info_hex(nas_msg->msg, nas_msg->N_bytes, "NAS Attach complete");

  //Get NAS authentication response
  LIBLTE_ERROR_ENUM err = liblte_mme_unpack_attach_complete_msg((LIBLTE_BYTE_MSG_STRUCT *) nas_msg, &attach_comp);
  if(err != LIBLTE_SUCCESS){
    m_s1ap_log->error("Error unpacking NAS authentication response. Error: %s\n", liblte_error_text[err]);
    return false;
  }

  err = liblte_mme_unpack_activate_default_eps_bearer_context_accept_msg( (LIBLTE_BYTE_MSG_STRUCT *) &attach_comp.esm_msg, &act_bearer);
  if(err != LIBLTE_SUCCESS){
    m_s1ap_log->error("Error unpacking Activate EPS Bearer Context Accept Msg. Error: %s\n", liblte_error_text[err]);
    return false;
  }

  m_s1ap_log->console("Unpacked Attached Complete Message\n");
  m_s1ap_log->console("Unpacked Activate Default EPS Bearer message. EPS Bearer id %d\n",act_bearer.eps_bearer_id);
  //ue_ctx->erabs_ctx[act_bearer->eps_bearer_id].enb_fteid;
  if(act_bearer.eps_bearer_id < 5 || act_bearer.eps_bearer_id > 15)
  {
    m_s1ap_log->error("EPS Bearer ID out of range\n");
    return false;
  }
  m_mme_gtpc->send_modify_bearer_request(&ue_ctx->erabs_ctx[act_bearer.eps_bearer_id]);
  return true;
}

bool
s1ap_nas_transport::handle_esm_information_response(srslte::byte_buffer_t *nas_msg, ue_ctx_t* ue_ctx, srslte::byte_buffer_t *reply_msg, bool *reply_flag)
{
  LIBLTE_MME_ESM_INFORMATION_RESPONSE_MSG_STRUCT esm_info_resp;

  //Get NAS authentication response
  LIBLTE_ERROR_ENUM err = srslte_mme_unpack_esm_information_response_msg((LIBLTE_BYTE_MSG_STRUCT *) nas_msg, &esm_info_resp);
  if(err != LIBLTE_SUCCESS){
    m_s1ap_log->error("Error unpacking NAS authentication response. Error: %s\n", liblte_error_text[err]);
    return false;
  }
  m_s1ap_log->info("ESM Info: EPS bearer id %d\n",esm_info_resp.eps_bearer_id);
  if(esm_info_resp.apn_present)
  {
    m_s1ap_log->info("ESM Info: APN %s\n",esm_info_resp.eps_bearer_id);
    m_s1ap_log->console("ESM Info: APN %s\n",esm_info_resp.eps_bearer_id);
  }
  if(esm_info_resp.protocol_cnfg_opts_present)
  {
    m_s1ap_log->info("ESM Info: %d Protocol Configuration Options %s\n",esm_info_resp.protocol_cnfg_opts.N_opts);
    m_s1ap_log->console("ESM Info: %d Protocol Configuration Options %s\n",esm_info_resp.protocol_cnfg_opts.N_opts);
  }

  //FIXME The packging of GTP-C messages is not ready.
  //This means that GTP-U tunnels are created with function calls, as opposed to GTP-C.
  m_mme_gtpc->send_create_session_request(ue_ctx->imsi, ue_ctx->mme_ue_s1ap_id);
  return true;
}

bool
s1ap_nas_transport::handle_identity_response(srslte::byte_buffer_t *nas_msg, ue_ctx_t* ue_ctx, srslte::byte_buffer_t *reply_msg, bool *reply_flag)
{
  uint8_t     autn[16]; 
  uint8_t     rand[16];
  uint8_t     xres[8];

  LIBLTE_MME_ID_RESPONSE_MSG_STRUCT id_resp;
  LIBLTE_ERROR_ENUM err = liblte_mme_unpack_identity_response_msg((LIBLTE_BYTE_MSG_STRUCT *) nas_msg, &id_resp);
  if(err != LIBLTE_SUCCESS){
    m_s1ap_log->error("Error unpacking NAS identity response. Error: %s\n", liblte_error_text[err]);
    return false;
  }

  uint64_t imsi = 0;
  for(int i=0;i<=14;i++){
    imsi  += id_resp.mobile_id.imsi[i]*std::pow(10,14-i);
  }
  m_s1ap_log->info("Id Response -- IMSI: %015lu\n", imsi);
  m_s1ap_log->console("Id Response -- IMSI: %015lu\n", imsi);
  ue_ctx->imsi = imsi;

  //Get Authentication Vectors from HSS
  if(!m_hss->gen_auth_info_answer(imsi, ue_ctx->security_ctxt.k_asme, autn, rand, ue_ctx->security_ctxt.xres))
  {
    m_s1ap_log->console("User not found. IMSI %015lu\n",imsi);
    m_s1ap_log->info("User not found. IMSI %015lu\n",imsi);
    return false;
  }
   
  //Pack NAS Authentication Request in Downlink NAS Transport msg
  pack_authentication_request(reply_msg, ue_ctx->enb_ue_s1ap_id, ue_ctx->mme_ue_s1ap_id, autn, rand);

  //Send reply to eNB
  *reply_flag = true;
   m_s1ap_log->info("Downlink NAS: Sent Authentication Request\n");
   m_s1ap_log->console("Downlink NAS: Sent Authentication Request\n");
  //TODO Start T3460 Timer! 

  return true;
}


bool
s1ap_nas_transport::handle_tracking_area_update_request(srslte::byte_buffer_t *nas_msg, ue_ctx_t* ue_ctx, srslte::byte_buffer_t *reply_msg, bool *reply_flag)
{

  /*
  LIBLTE_ERROR_ENUM err = liblte_mme_unpack_tracking_area_update_msg((LIBLTE_BYTE_MSG_STRUCT *) nas_msg, &tau_req);
  if(err != LIBLTE_SUCCESS){
    m_s1ap_log->error("Error unpacking NAS authentication response. Error: %s\n", liblte_error_text[err]);
    return false;
  }
  */
  m_s1ap_log->console("Warning: Tracking Area Update Request messages not handled yet.\n");
  m_s1ap_log->warning("Warning: Tracking Area Update Request messages not handled yet.\n");
  //Setup initiating message
  LIBLTE_S1AP_S1AP_PDU_STRUCT tx_pdu;
  bzero(&tx_pdu, sizeof(LIBLTE_S1AP_S1AP_PDU_STRUCT));

  tx_pdu.ext          = false;
  tx_pdu.choice_type  = LIBLTE_S1AP_S1AP_PDU_CHOICE_INITIATINGMESSAGE;

  LIBLTE_S1AP_INITIATINGMESSAGE_STRUCT *init = &tx_pdu.choice.initiatingMessage;
  init->procedureCode = LIBLTE_S1AP_PROC_ID_DOWNLINKNASTRANSPORT;
  init->choice_type   = LIBLTE_S1AP_INITIATINGMESSAGE_CHOICE_DOWNLINKNASTRANSPORT;

  //Setup Dw NAS structure
  LIBLTE_S1AP_MESSAGE_DOWNLINKNASTRANSPORT_STRUCT *dw_nas = &init->choice.DownlinkNASTransport;
  dw_nas->ext=false;
  dw_nas->MME_UE_S1AP_ID.MME_UE_S1AP_ID = ue_ctx->mme_ue_s1ap_id;
  dw_nas->eNB_UE_S1AP_ID.ENB_UE_S1AP_ID = ue_ctx->enb_ue_s1ap_id;
  dw_nas->HandoverRestrictionList_present=false;
  dw_nas->SubscriberProfileIDforRFP_present=false;
  //m_s1ap_log->console("Tracking area accept to MME-UE S1AP Id %d\n", ue_ctx->mme_ue_s1ap_id);
 
  LIBLTE_MME_TRACKING_AREA_UPDATE_ACCEPT_MSG_STRUCT tau_acc;
  /*typedef struct{
    LIBLTE_MME_GPRS_TIMER_STRUCT                  t3412;
    LIBLTE_MME_EPS_MOBILE_ID_STRUCT               guti;
    LIBLTE_MME_TRACKING_AREA_IDENTITY_LIST_STRUCT tai_list;
    LIBLTE_MME_EPS_BEARER_CONTEXT_STATUS_STRUCT   eps_bearer_context_status;
    LIBLTE_MME_LOCATION_AREA_ID_STRUCT            lai;
    LIBLTE_MME_MOBILE_ID_STRUCT                   ms_id;
    LIBLTE_MME_GPRS_TIMER_STRUCT                  t3402;
    LIBLTE_MME_GPRS_TIMER_STRUCT                  t3423;
    LIBLTE_MME_PLMN_LIST_STRUCT                   equivalent_plmns;
    LIBLTE_MME_EMERGENCY_NUMBER_LIST_STRUCT       emerg_num_list;
    LIBLTE_MME_EPS_NETWORK_FEATURE_SUPPORT_STRUCT eps_network_feature_support;
    LIBLTE_MME_GPRS_TIMER_3_STRUCT                t3412_ext;
    LIBLTE_MME_ADDITIONAL_UPDATE_RESULT_ENUM      additional_update_result;
    uint8                                         eps_update_result;
    uint8                                         emm_cause;
    bool                                          t3412_present;
    bool                                          guti_present;
    bool                                          tai_list_present;
    bool                                          eps_bearer_context_status_present;
    bool                                          lai_present;
    bool                                          ms_id_present;
    bool                                          emm_cause_present;
    bool                                          t3402_present;
    bool                                          t3423_present;
    bool                                          equivalent_plmns_present;
    bool                                          emerg_num_list_present;
    bool                                          eps_network_feature_support_present;
    bool                                          additional_update_result_present;
    bool                                          t3412_ext_present;
}LIBLTE_MME_TRACKING_AREA_UPDATE_ACCEPT_MSG_STRUCT;
*/
  //Send reply to eNB
  //*reply_flag = true;

  return true;
}


bool 
s1ap_nas_transport::handle_authentication_failure(srslte::byte_buffer_t *nas_msg, ue_ctx_t* ue_ctx, srslte::byte_buffer_t *reply_msg, bool *reply_flag)
{
  uint8_t     autn[16]; 
  uint8_t     rand[16];
  uint8_t     xres[8];

  LIBLTE_MME_AUTHENTICATION_FAILURE_MSG_STRUCT auth_fail;
  LIBLTE_ERROR_ENUM err = liblte_mme_unpack_authentication_failure_msg((LIBLTE_BYTE_MSG_STRUCT *) nas_msg, &auth_fail);
  if(err != LIBLTE_SUCCESS){
    m_s1ap_log->error("Error unpacking NAS authentication failure. Error: %s\n", liblte_error_text[err]);
    return false;
  }


  switch(auth_fail.emm_cause){
    case 20:
    m_s1ap_log->console("MAC code failure\n");
    m_s1ap_log->info("MAC code failure\n");
    break; 
    case 26:
    m_s1ap_log->console("Non-EPS authentication unacceptable\n");
    m_s1ap_log->info("Non-EPS authentication unacceptable\n");
    break;
    case 21:
    m_s1ap_log->console("Sequence number synch failure\n");
    m_s1ap_log->info("Sequence number synch failure\n");
    if(auth_fail.auth_fail_param_present == false){
      m_s1ap_log->error("Missing fail parameter\n");
      return false;
    }
    if(!m_hss->resync_sqn(ue_ctx->imsi, auth_fail.auth_fail_param))
    {
      m_s1ap_log->console("Resynchronization failed. IMSI %015lu\n", ue_ctx->imsi);
      m_s1ap_log->info("Resynchronization failed. IMSI %015lu\n", ue_ctx->imsi);
      return false;
    }
    //Get Authentication Vectors from HSS
    if(!m_hss->gen_auth_info_answer(ue_ctx->imsi, ue_ctx->security_ctxt.k_asme, autn, rand, ue_ctx->security_ctxt.xres))
    {
      m_s1ap_log->console("User not found. IMSI %015lu\n", ue_ctx->imsi);
      m_s1ap_log->info("User not found. IMSI %015lu\n", ue_ctx->imsi);
      return false;
    }
    
    //Pack NAS Authentication Request in Downlink NAS Transport msg
    pack_authentication_request(reply_msg, ue_ctx->enb_ue_s1ap_id, ue_ctx->mme_ue_s1ap_id, autn, rand);

    //Send reply to eNB
    *reply_flag = true;
    m_s1ap_log->info("Downlink NAS: Sent Authentication Request\n");
    m_s1ap_log->console("Downlink NAS: Sent Authentication Request\n");
    //TODO Start T3460 Timer! 

    break;
    }
  return true;  

}

/*Packing/Unpacking helper functions*/
bool
s1ap_nas_transport::pack_authentication_request(srslte::byte_buffer_t *reply_msg, uint32_t enb_ue_s1ap_id, uint32_t next_mme_ue_s1ap_id, uint8_t *autn, uint8_t *rand)
{
  srslte::byte_buffer_t *nas_buffer = m_pool->allocate();

  //Setup initiating message
  LIBLTE_S1AP_S1AP_PDU_STRUCT tx_pdu;
  bzero(&tx_pdu, sizeof(LIBLTE_S1AP_S1AP_PDU_STRUCT));

  tx_pdu.ext          = false;
  tx_pdu.choice_type  = LIBLTE_S1AP_S1AP_PDU_CHOICE_INITIATINGMESSAGE;

  LIBLTE_S1AP_INITIATINGMESSAGE_STRUCT *init = &tx_pdu.choice.initiatingMessage;
  init->procedureCode = LIBLTE_S1AP_PROC_ID_DOWNLINKNASTRANSPORT;
  init->choice_type   = LIBLTE_S1AP_INITIATINGMESSAGE_CHOICE_DOWNLINKNASTRANSPORT;

  //Setup Dw NAS structure
  LIBLTE_S1AP_MESSAGE_DOWNLINKNASTRANSPORT_STRUCT *dw_nas = &init->choice.DownlinkNASTransport;
  dw_nas->ext=false;
  dw_nas->MME_UE_S1AP_ID.MME_UE_S1AP_ID = next_mme_ue_s1ap_id;//FIXME Change name
  dw_nas->eNB_UE_S1AP_ID.ENB_UE_S1AP_ID = enb_ue_s1ap_id;
  dw_nas->HandoverRestrictionList_present=false;
  dw_nas->SubscriberProfileIDforRFP_present=false;

  //Pack NAS PDU 
  LIBLTE_MME_AUTHENTICATION_REQUEST_MSG_STRUCT auth_req;
  memcpy(auth_req.autn , autn, 16);
  memcpy(auth_req.rand, rand, 16);
  auth_req.nas_ksi.tsc_flag=LIBLTE_MME_TYPE_OF_SECURITY_CONTEXT_FLAG_NATIVE;
  auth_req.nas_ksi.nas_ksi=0;

  LIBLTE_ERROR_ENUM err = liblte_mme_pack_authentication_request_msg(&auth_req, (LIBLTE_BYTE_MSG_STRUCT *) nas_buffer);
  if(err != LIBLTE_SUCCESS)
  {
    m_s1ap_log->error("Error packing Authentication Request\n");
    m_s1ap_log->console("Error packing Authentication Request\n");
    return false;
  }

  //Copy NAS PDU to Downlink NAS Trasport message buffer
  memcpy(dw_nas->NAS_PDU.buffer, nas_buffer->msg, nas_buffer->N_bytes);
  dw_nas->NAS_PDU.n_octets = nas_buffer->N_bytes;

  //Pack Downlink NAS Transport Message
  err = liblte_s1ap_pack_s1ap_pdu(&tx_pdu, (LIBLTE_BYTE_MSG_STRUCT *) reply_msg);
  if(err != LIBLTE_SUCCESS)
  {
    m_s1ap_log->error("Error packing Authentication Request\n");
    m_s1ap_log->console("Error packing Authentication Request\n");
    return false;
  }
   
  m_pool->deallocate(nas_buffer);

  return true;
}

bool
s1ap_nas_transport::pack_authentication_reject(srslte::byte_buffer_t *reply_msg, uint32_t enb_ue_s1ap_id, uint32_t mme_ue_s1ap_id)
{
  srslte::byte_buffer_t *nas_buffer = m_pool->allocate();

  //Setup initiating message
  LIBLTE_S1AP_S1AP_PDU_STRUCT tx_pdu;
  bzero(&tx_pdu, sizeof(LIBLTE_S1AP_S1AP_PDU_STRUCT));

  tx_pdu.ext          = false;
  tx_pdu.choice_type  = LIBLTE_S1AP_S1AP_PDU_CHOICE_INITIATINGMESSAGE;

  LIBLTE_S1AP_INITIATINGMESSAGE_STRUCT *init = &tx_pdu.choice.initiatingMessage;
  init->procedureCode = LIBLTE_S1AP_PROC_ID_DOWNLINKNASTRANSPORT;
  init->choice_type   = LIBLTE_S1AP_INITIATINGMESSAGE_CHOICE_DOWNLINKNASTRANSPORT;

  //Setup Dw NAS structure
  LIBLTE_S1AP_MESSAGE_DOWNLINKNASTRANSPORT_STRUCT *dw_nas = &init->choice.DownlinkNASTransport;
  dw_nas->ext=false;
  dw_nas->MME_UE_S1AP_ID.MME_UE_S1AP_ID = mme_ue_s1ap_id;//FIXME Change name
  dw_nas->eNB_UE_S1AP_ID.ENB_UE_S1AP_ID = enb_ue_s1ap_id;
  dw_nas->HandoverRestrictionList_present=false;
  dw_nas->SubscriberProfileIDforRFP_present=false;

  LIBLTE_MME_AUTHENTICATION_REJECT_MSG_STRUCT auth_rej;
  LIBLTE_ERROR_ENUM err = liblte_mme_pack_authentication_reject_msg(&auth_rej, (LIBLTE_BYTE_MSG_STRUCT *) nas_buffer);
  if(err != LIBLTE_SUCCESS)
  {
    m_s1ap_log->error("Error packing Authentication Reject\n");
    m_s1ap_log->console("Error packing Authentication Reject\n");
    return false;
  }

  //Copy NAS PDU to Downlink NAS Trasport message buffer
  memcpy(dw_nas->NAS_PDU.buffer, nas_buffer->msg, nas_buffer->N_bytes);
  dw_nas->NAS_PDU.n_octets = nas_buffer->N_bytes;

  //Pack Downlink NAS Transport Message
  err = liblte_s1ap_pack_s1ap_pdu(&tx_pdu, (LIBLTE_BYTE_MSG_STRUCT *) reply_msg);
  if(err != LIBLTE_SUCCESS)
  {
    m_s1ap_log->error("Error packing Dw NAS Transport: Authentication Reject\n");
    m_s1ap_log->console("Error packing Downlink NAS Transport: Authentication Reject\n");
    return false;
  } 

  m_pool->deallocate(nas_buffer);
  return true;
}

bool
s1ap_nas_transport::unpack_authentication_response(LIBLTE_S1AP_MESSAGE_UPLINKNASTRANSPORT_STRUCT *ul_xport,
                                              LIBLTE_MME_AUTHENTICATION_RESPONSE_MSG_STRUCT *auth_resp )
{

  /*Get NAS Authentiation Response Message*/
  uint8_t pd, msg_type;
  srslte::byte_buffer_t *nas_msg = m_pool->allocate();

  memcpy(nas_msg->msg, &ul_xport->NAS_PDU.buffer, ul_xport->NAS_PDU.n_octets);
  nas_msg->N_bytes = ul_xport->NAS_PDU.n_octets;
  liblte_mme_parse_msg_header((LIBLTE_BYTE_MSG_STRUCT *) nas_msg, &pd, &msg_type);

  if(msg_type!=LIBLTE_MME_MSG_TYPE_AUTHENTICATION_RESPONSE){
    m_s1ap_log->error("Error unpacking NAS authentication response\n");
    return false;
  }

  LIBLTE_ERROR_ENUM err = liblte_mme_unpack_authentication_response_msg((LIBLTE_BYTE_MSG_STRUCT *) nas_msg, auth_resp);
  if(err != LIBLTE_SUCCESS){
    m_s1ap_log->error("Error unpacking NAS authentication response. Error: %s\n", liblte_error_text[err]);
    return false;
  }

  m_pool->deallocate(nas_msg);
  return true;
}

bool
s1ap_nas_transport::pack_security_mode_command(srslte::byte_buffer_t *reply_msg, ue_ctx_t *ue_ctx)
{
  srslte::byte_buffer_t *nas_buffer = m_pool->allocate();

  //Setup initiating message
  LIBLTE_S1AP_S1AP_PDU_STRUCT tx_pdu;
  bzero(&tx_pdu, sizeof(LIBLTE_S1AP_S1AP_PDU_STRUCT));

  tx_pdu.ext          = false;
  tx_pdu.choice_type  = LIBLTE_S1AP_S1AP_PDU_CHOICE_INITIATINGMESSAGE;

  LIBLTE_S1AP_INITIATINGMESSAGE_STRUCT *init = &tx_pdu.choice.initiatingMessage;
  init->procedureCode = LIBLTE_S1AP_PROC_ID_DOWNLINKNASTRANSPORT;
  init->choice_type   = LIBLTE_S1AP_INITIATINGMESSAGE_CHOICE_DOWNLINKNASTRANSPORT;

  //Setup Dw NAS structure
  LIBLTE_S1AP_MESSAGE_DOWNLINKNASTRANSPORT_STRUCT *dw_nas = &init->choice.DownlinkNASTransport;
  dw_nas->ext=false;
  dw_nas->MME_UE_S1AP_ID.MME_UE_S1AP_ID = ue_ctx->mme_ue_s1ap_id;
  dw_nas->eNB_UE_S1AP_ID.ENB_UE_S1AP_ID = ue_ctx->enb_ue_s1ap_id;
  dw_nas->HandoverRestrictionList_present=false;
  dw_nas->SubscriberProfileIDforRFP_present=false;

  //Pack NAS PDU 
  LIBLTE_MME_SECURITY_MODE_COMMAND_MSG_STRUCT sm_cmd;
 
  sm_cmd.selected_nas_sec_algs.type_of_eea = LIBLTE_MME_TYPE_OF_CIPHERING_ALGORITHM_EEA0;
  sm_cmd.selected_nas_sec_algs.type_of_eia = LIBLTE_MME_TYPE_OF_INTEGRITY_ALGORITHM_128_EIA1;

  sm_cmd.nas_ksi.tsc_flag=LIBLTE_MME_TYPE_OF_SECURITY_CONTEXT_FLAG_NATIVE;
  sm_cmd.nas_ksi.nas_ksi=0; 

  //Replay UE security cap
  memcpy(sm_cmd.ue_security_cap.eea,ue_ctx->ue_network_cap.eea,8*sizeof(bool));
  memcpy(sm_cmd.ue_security_cap.eia,ue_ctx->ue_network_cap.eia,8*sizeof(bool));
  sm_cmd.ue_security_cap.uea_present = ue_ctx->ue_network_cap.uea_present;
  memcpy(sm_cmd.ue_security_cap.uea,ue_ctx->ue_network_cap.uea,8*sizeof(bool));
  sm_cmd.ue_security_cap.uia_present = ue_ctx->ue_network_cap.uia_present;
  memcpy(sm_cmd.ue_security_cap.uia,ue_ctx->ue_network_cap.uia,8*sizeof(bool));
  sm_cmd.ue_security_cap.gea_present = ue_ctx->ms_network_cap_present;
  memcpy(sm_cmd.ue_security_cap.gea,ue_ctx->ms_network_cap.gea,8*sizeof(bool));

  sm_cmd.imeisv_req_present=false;
  sm_cmd.nonce_ue_present=false;
  sm_cmd.nonce_mme_present=false;

  uint8_t  sec_hdr_type=3;
  
  ue_ctx->security_ctxt.dl_nas_count = 0;
  LIBLTE_ERROR_ENUM err = liblte_mme_pack_security_mode_command_msg(&sm_cmd,sec_hdr_type, ue_ctx->security_ctxt.dl_nas_count,(LIBLTE_BYTE_MSG_STRUCT *) nas_buffer);
  if(err != LIBLTE_SUCCESS)
  {
    m_s1ap_log->console("Error packing Authentication Request\n");
    return false;
  }

  //Generate MAC for integrity protection
  //FIXME Write wrapper to support EIA1, EIA2, etc.
  //TODO which is the RB ID? Standard says a constant, but which?
  uint8_t mac[4];

  srslte::security_generate_k_nas( ue_ctx->security_ctxt.k_asme,
                           srslte::CIPHERING_ALGORITHM_ID_EEA0,
                           srslte::INTEGRITY_ALGORITHM_ID_128_EIA1,
                           ue_ctx->security_ctxt.k_nas_enc,
                           ue_ctx->security_ctxt.k_nas_int
                         );

  srslte::security_128_eia1 (&ue_ctx->security_ctxt.k_nas_int[16],
                     ue_ctx->security_ctxt.dl_nas_count,
                     0,
                     SECURITY_DIRECTION_DOWNLINK,
                     &nas_buffer->msg[5],
                     nas_buffer->N_bytes - 5,
                     mac
  ); 

  memcpy(&nas_buffer->msg[1],mac,4);
  //Copy NAS PDU to Downlink NAS Trasport message buffer
  memcpy(dw_nas->NAS_PDU.buffer, nas_buffer->msg, nas_buffer->N_bytes);
  dw_nas->NAS_PDU.n_octets = nas_buffer->N_bytes;

  //Pack Downlink NAS Transport Message
  err = liblte_s1ap_pack_s1ap_pdu(&tx_pdu, (LIBLTE_BYTE_MSG_STRUCT *) reply_msg);
  if(err != LIBLTE_SUCCESS)
  {
    m_s1ap_log->console("Error packing Authentication Request\n");
    return false;
  }
  m_s1ap_log->debug_hex(reply_msg->msg, reply_msg->N_bytes, "Security Mode Command: ");
  m_pool->deallocate(nas_buffer);
  return true;
}

bool
s1ap_nas_transport::pack_esm_information_request(srslte::byte_buffer_t *reply_msg, ue_ctx_t *ue_ctx)
{
  srslte::byte_buffer_t *nas_buffer = m_pool->allocate();

  //Setup initiating message
  LIBLTE_S1AP_S1AP_PDU_STRUCT tx_pdu;
  bzero(&tx_pdu, sizeof(LIBLTE_S1AP_S1AP_PDU_STRUCT));

  tx_pdu.ext          = false;
  tx_pdu.choice_type  = LIBLTE_S1AP_S1AP_PDU_CHOICE_INITIATINGMESSAGE;

  LIBLTE_S1AP_INITIATINGMESSAGE_STRUCT *init = &tx_pdu.choice.initiatingMessage;
  init->procedureCode = LIBLTE_S1AP_PROC_ID_DOWNLINKNASTRANSPORT;
  init->choice_type   = LIBLTE_S1AP_INITIATINGMESSAGE_CHOICE_DOWNLINKNASTRANSPORT;

  //Setup Dw NAS structure
  LIBLTE_S1AP_MESSAGE_DOWNLINKNASTRANSPORT_STRUCT *dw_nas = &init->choice.DownlinkNASTransport;
  dw_nas->ext=false;
  dw_nas->MME_UE_S1AP_ID.MME_UE_S1AP_ID = ue_ctx->mme_ue_s1ap_id;//FIXME Change name
  dw_nas->eNB_UE_S1AP_ID.ENB_UE_S1AP_ID = ue_ctx->enb_ue_s1ap_id;
  dw_nas->HandoverRestrictionList_present=false;
  dw_nas->SubscriberProfileIDforRFP_present=false;

  LIBLTE_MME_ESM_INFORMATION_REQUEST_MSG_STRUCT esm_info_req;
  esm_info_req.eps_bearer_id = 0;
  esm_info_req.proc_transaction_id = ue_ctx->procedure_transaction_id;
  uint8_t  sec_hdr_type=2;
  
  ue_ctx->security_ctxt.dl_nas_count++;
 
  LIBLTE_ERROR_ENUM err = srslte_mme_pack_esm_information_request_msg(&esm_info_req, sec_hdr_type,ue_ctx->security_ctxt.dl_nas_count,(LIBLTE_BYTE_MSG_STRUCT *) nas_buffer);
  if(err != LIBLTE_SUCCESS)
  {
    m_s1ap_log->error("Error packing ESM information request\n");
    m_s1ap_log->console("Error packing ESM information request\n");
    return false;
  }

  uint8_t mac[4];
  srslte::security_128_eia1 (&ue_ctx->security_ctxt.k_nas_int[16],
                             ue_ctx->security_ctxt.dl_nas_count,
                             0,
                             SECURITY_DIRECTION_DOWNLINK,
                             &nas_buffer->msg[5],
                             nas_buffer->N_bytes - 5,
                             mac
                             );

  memcpy(&nas_buffer->msg[1],mac,4);
  //Copy NAS PDU to Downlink NAS Trasport message buffer
  memcpy(dw_nas->NAS_PDU.buffer, nas_buffer->msg, nas_buffer->N_bytes);
  dw_nas->NAS_PDU.n_octets = nas_buffer->N_bytes;

  //Pack Downlink NAS Transport Message
  err = liblte_s1ap_pack_s1ap_pdu(&tx_pdu, (LIBLTE_BYTE_MSG_STRUCT *) reply_msg);
  if(err != LIBLTE_SUCCESS)
  {
    m_s1ap_log->error("Error packing Dw NAS Transport: Authentication Reject\n");
    m_s1ap_log->console("Error packing Downlink NAS Transport: Authentication Reject\n");
    return false;
  }

  m_pool->deallocate(nas_buffer);
  return true;
}

bool
s1ap_nas_transport::pack_attach_accept(ue_ctx_t *ue_ctx, LIBLTE_S1AP_E_RABTOBESETUPITEMCTXTSUREQ_STRUCT *erab_ctxt, struct srslte::gtpc_pdn_address_allocation_ie *paa, srslte::byte_buffer_t *nas_buffer) {
  LIBLTE_MME_ATTACH_ACCEPT_MSG_STRUCT attach_accept;
  LIBLTE_MME_ACTIVATE_DEFAULT_EPS_BEARER_CONTEXT_REQUEST_MSG_STRUCT act_def_eps_bearer_context_req;
  //bzero(&act_def_eps_bearer_context_req,sizeof(LIBLTE_MME_ACTIVATE_DEFAULT_EPS_BEARER_CONTEXT_REQUEST_MSG_STRUCT));

  m_s1ap_log->info("Packing Attach Accept\n");

  //Get decimal MCC and MNC
  uint32_t mcc = 0;
  mcc += 0x000F & m_s1ap->m_s1ap_args.mcc;
  mcc += 10*( (0x00F0 & m_s1ap->m_s1ap_args.mcc) >> 4);
  mcc += 100*( (0x0F00 & m_s1ap->m_s1ap_args.mcc) >> 8);

  uint32_t mnc = 0;
  if( 0xFF00 == (m_s1ap->m_s1ap_args.mnc & 0xFF00 ))
  {
    //Two digit MNC
    mnc += 0x000F & m_s1ap->m_s1ap_args.mnc;
    mnc += 10*((0x00F0 & m_s1ap->m_s1ap_args.mnc) >> 4);
  }
  else
  {
    //Three digit MNC
    mnc += 0x000F & m_s1ap->m_s1ap_args.mnc;
    mnc += 10*((0x00F0 & m_s1ap->m_s1ap_args.mnc) >> 4);
    mnc += 100*((0x0F00 & m_s1ap->m_s1ap_args.mnc) >> 8);
  }

  //Attach accept
  attach_accept.eps_attach_result = ue_ctx->attach_type;
  //Mandatory
  //FIXME: Set t3412 from config
  attach_accept.t3412.unit = LIBLTE_MME_GPRS_TIMER_UNIT_1_MINUTE;   // GPRS 1 minute unit
  attach_accept.t3412.value = 30;                                    // 30 minute periodic timer
  //FIXME: Set tai_list from config
  attach_accept.tai_list.N_tais = 1;
  attach_accept.tai_list.tai[0].mcc = mcc;
  attach_accept.tai_list.tai[0].mnc = mnc;
  attach_accept.tai_list.tai[0].tac = m_s1ap->m_s1ap_args.tac;

  //Allocate a GUTI ot the UE
  attach_accept.guti_present=true;
  attach_accept.guti.type_of_id = 6; //110 -> GUTI
  attach_accept.guti.guti.mcc = mcc;
  attach_accept.guti.guti.mnc = mnc;
  attach_accept.guti.guti.mme_group_id = m_s1ap->m_s1ap_args.mme_group;
  attach_accept.guti.guti.mme_code = m_s1ap->m_s1ap_args.mme_code;
  attach_accept.guti.guti.m_tmsi = m_s1ap->allocate_m_tmsi(ue_ctx->mme_ue_s1ap_id);
  m_s1ap_log->debug("Allocated GUTI: MCC %d, MNC %d, MME Group Id %d, MME Code 0x%x, M-TMSI 0x%x\n",
                    attach_accept.guti.guti.mcc,
                    attach_accept.guti.guti.mnc,
                    attach_accept.guti.guti.mme_group_id,
                    attach_accept.guti.guti.mme_code,
                    attach_accept.guti.guti.m_tmsi);

  //Make sure all unused options are set to false
  attach_accept.lai_present=false;
  attach_accept.ms_id_present=false;
  attach_accept.emm_cause_present=false;
  attach_accept.t3402_present=false;
  attach_accept.t3423_present=false;
  attach_accept.equivalent_plmns_present=false;
  attach_accept.emerg_num_list_present=false;
  attach_accept.eps_network_feature_support_present=false;
  attach_accept.additional_update_result_present=false;
  attach_accept.t3412_ext_present=false;

  //Set activate default eps bearer (esm_ms)
  //Set pdn_addr
  act_def_eps_bearer_context_req.pdn_addr.pdn_type = LIBLTE_MME_PDN_TYPE_IPV4;
  memcpy(act_def_eps_bearer_context_req.pdn_addr.addr, &paa->ipv4, 4);
  //Set eps bearer id
  act_def_eps_bearer_context_req.eps_bearer_id = erab_ctxt->e_RAB_ID.E_RAB_ID;
  act_def_eps_bearer_context_req.transaction_id_present = false;
  //set eps_qos
  act_def_eps_bearer_context_req.eps_qos.qci =  erab_ctxt->e_RABlevelQoSParameters.qCI.QCI;
  act_def_eps_bearer_context_req.eps_qos.mbr_ul = 254; //FIXME
  act_def_eps_bearer_context_req.eps_qos.mbr_dl = 254; //FIXME
  act_def_eps_bearer_context_req.eps_qos.mbr_ul_ext = 250; //FIXME
  act_def_eps_bearer_context_req.eps_qos.mbr_dl_ext = 250; //FIXME check
  //set apn
  //act_def_eps_bearer_context_req.apn
  act_def_eps_bearer_context_req.apn.apn = m_s1ap->m_s1ap_args.mme_apn;
  act_def_eps_bearer_context_req.proc_transaction_id = ue_ctx->procedure_transaction_id; //FIXME

  //Set DNS server
  act_def_eps_bearer_context_req.protocol_cnfg_opts_present = true;
  act_def_eps_bearer_context_req.protocol_cnfg_opts.N_opts = 1;
  act_def_eps_bearer_context_req.protocol_cnfg_opts.opt[0].id = 0x0d;
  act_def_eps_bearer_context_req.protocol_cnfg_opts.opt[0].len = 4;
  act_def_eps_bearer_context_req.protocol_cnfg_opts.opt[0].contents[0] = 8;
  act_def_eps_bearer_context_req.protocol_cnfg_opts.opt[0].contents[1] = 8;
  act_def_eps_bearer_context_req.protocol_cnfg_opts.opt[0].contents[2] = 8;
  act_def_eps_bearer_context_req.protocol_cnfg_opts.opt[0].contents[3] = 8;

  //Make sure all unused options are set to false
  act_def_eps_bearer_context_req.negotiated_qos_present = false;
  act_def_eps_bearer_context_req.llc_sapi_present = false;
  act_def_eps_bearer_context_req.radio_prio_present = false;
  act_def_eps_bearer_context_req.packet_flow_id_present = false;
  act_def_eps_bearer_context_req.apn_ambr_present = false;
  act_def_eps_bearer_context_req.esm_cause_present = false;
  act_def_eps_bearer_context_req.connectivity_type_present = false;

  uint8_t sec_hdr_type =2;
  ue_ctx->security_ctxt.dl_nas_count++;
  liblte_mme_pack_activate_default_eps_bearer_context_request_msg(&act_def_eps_bearer_context_req, &attach_accept.esm_msg);
  liblte_mme_pack_attach_accept_msg(&attach_accept, sec_hdr_type, ue_ctx->security_ctxt.dl_nas_count, (LIBLTE_BYTE_MSG_STRUCT *) nas_buffer);
  //Integrity protect NAS message
  uint8_t mac[4];
  srslte::security_128_eia1 (&ue_ctx->security_ctxt.k_nas_int[16],
                             ue_ctx->security_ctxt.dl_nas_count,
                             0,
                             SECURITY_DIRECTION_DOWNLINK,
                             &nas_buffer->msg[5],
                             nas_buffer->N_bytes - 5,
                             mac
                             );

  memcpy(&nas_buffer->msg[1],mac,4);
  m_s1ap_log->info("Packed Attach Complete\n");
 
  //Add nas message to context setup request
  erab_ctxt->nAS_PDU_present = true;
  memcpy(erab_ctxt->nAS_PDU.buffer, nas_buffer->msg, nas_buffer->N_bytes);
  erab_ctxt->nAS_PDU.n_octets = nas_buffer->N_bytes;

  return true;
}

bool
s1ap_nas_transport::pack_identity_request(srslte::byte_buffer_t *reply_msg, uint32_t enb_ue_s1ap_id, uint32_t mme_ue_s1ap_id)
{
  srslte::byte_buffer_t *nas_buffer = m_pool->allocate();

  //Setup initiating message
  LIBLTE_S1AP_S1AP_PDU_STRUCT tx_pdu;
  bzero(&tx_pdu, sizeof(LIBLTE_S1AP_S1AP_PDU_STRUCT));

  tx_pdu.ext          = false;
  tx_pdu.choice_type  = LIBLTE_S1AP_S1AP_PDU_CHOICE_INITIATINGMESSAGE;

  LIBLTE_S1AP_INITIATINGMESSAGE_STRUCT *init = &tx_pdu.choice.initiatingMessage;
  init->procedureCode = LIBLTE_S1AP_PROC_ID_DOWNLINKNASTRANSPORT;
  init->choice_type   = LIBLTE_S1AP_INITIATINGMESSAGE_CHOICE_DOWNLINKNASTRANSPORT;

  //Setup Dw NAS structure
  LIBLTE_S1AP_MESSAGE_DOWNLINKNASTRANSPORT_STRUCT *dw_nas = &init->choice.DownlinkNASTransport;
  dw_nas->ext=false;
  dw_nas->MME_UE_S1AP_ID.MME_UE_S1AP_ID = mme_ue_s1ap_id;//FIXME Change name
  dw_nas->eNB_UE_S1AP_ID.ENB_UE_S1AP_ID = enb_ue_s1ap_id;
  dw_nas->HandoverRestrictionList_present=false;
  dw_nas->SubscriberProfileIDforRFP_present=false;

  LIBLTE_MME_ID_REQUEST_MSG_STRUCT id_req;
  id_req.id_type = LIBLTE_MME_EPS_MOBILE_ID_TYPE_IMSI;
  LIBLTE_ERROR_ENUM err = liblte_mme_pack_identity_request_msg(&id_req, (LIBLTE_BYTE_MSG_STRUCT *) nas_buffer);
  if(err != LIBLTE_SUCCESS)
  {
    m_s1ap_log->error("Error packing Identity Request\n");
    m_s1ap_log->console("Error packing Identity REquest\n");
    return false;
  }

  //Copy NAS PDU to Downlink NAS Trasport message buffer
  memcpy(dw_nas->NAS_PDU.buffer, nas_buffer->msg, nas_buffer->N_bytes);
  dw_nas->NAS_PDU.n_octets = nas_buffer->N_bytes;

  //Pack Downlink NAS Transport Message
  err = liblte_s1ap_pack_s1ap_pdu(&tx_pdu, (LIBLTE_BYTE_MSG_STRUCT *) reply_msg);
  if(err != LIBLTE_SUCCESS)
  {
    m_s1ap_log->error("Error packing Dw NAS Transport: Authentication Reject\n");
    m_s1ap_log->console("Error packing Downlink NAS Transport: Authentication Reject\n");
    return false;
  } 

  m_pool->deallocate(nas_buffer);
  return true;
}

bool
s1ap_nas_transport::pack_emm_information(srslte::byte_buffer_t *reply_msg, uint32_t enb_ue_s1ap_id, uint32_t mme_ue_s1ap_id)
{
  srslte::byte_buffer_t *nas_buffer = m_pool->allocate();

  //Setup initiating message
  LIBLTE_S1AP_S1AP_PDU_STRUCT tx_pdu;
  bzero(&tx_pdu, sizeof(LIBLTE_S1AP_S1AP_PDU_STRUCT));

  tx_pdu.ext          = false;
  tx_pdu.choice_type  = LIBLTE_S1AP_S1AP_PDU_CHOICE_INITIATINGMESSAGE;

  LIBLTE_S1AP_INITIATINGMESSAGE_STRUCT *init = &tx_pdu.choice.initiatingMessage;
  init->procedureCode = LIBLTE_S1AP_PROC_ID_DOWNLINKNASTRANSPORT;
  init->choice_type   = LIBLTE_S1AP_INITIATINGMESSAGE_CHOICE_DOWNLINKNASTRANSPORT;

  //Setup Dw NAS structure
  LIBLTE_S1AP_MESSAGE_DOWNLINKNASTRANSPORT_STRUCT *dw_nas = &init->choice.DownlinkNASTransport;
  dw_nas->ext=false;
  dw_nas->MME_UE_S1AP_ID.MME_UE_S1AP_ID = mme_ue_s1ap_id;//FIXME Change name
  dw_nas->eNB_UE_S1AP_ID.ENB_UE_S1AP_ID = enb_ue_s1ap_id;
  dw_nas->HandoverRestrictionList_present=false;
  dw_nas->SubscriberProfileIDforRFP_present=false;

  LIBLTE_MME_EMM_INFORMATION_MSG_STRUCT emm_info;
  emm_info.full_net_name_present = true;
  emm_info.full_net_name.name = std::string("srsLTE");
  emm_info.full_net_name.add_ci = LIBLTE_MME_ADD_CI_DONT_ADD;
  emm_info.short_net_name_present = true;
  emm_info.short_net_name.name = std::string("srsLTE");
  emm_info.short_net_name.add_ci = LIBLTE_MME_ADD_CI_DONT_ADD;

  emm_info.local_time_zone_present = false;
  emm_info.utc_and_local_time_zone_present = false;
  emm_info.net_dst_present = false;

  //Integrity check
  ue_ctx_t * ue_ctx = m_s1ap->find_ue_ctx(mme_ue_s1ap_id);
  if(ue_ctx == NULL)
  {
    return false;
  }
  uint8_t sec_hdr_type =2;
  ue_ctx->security_ctxt.dl_nas_count++;
  LIBLTE_ERROR_ENUM err = liblte_mme_pack_emm_information_msg(&emm_info, sec_hdr_type, ue_ctx->security_ctxt.dl_nas_count, (LIBLTE_BYTE_MSG_STRUCT *) nas_buffer);
  if(err != LIBLTE_SUCCESS)
  {
    m_s1ap_log->error("Error packing Identity Request\n");
    m_s1ap_log->console("Error packing Identity REquest\n");
    return false;
  }

  uint8_t mac[4];
  srslte::security_128_eia1 (&ue_ctx->security_ctxt.k_nas_int[16],
                             ue_ctx->security_ctxt.dl_nas_count,
                             0,
                             SECURITY_DIRECTION_DOWNLINK,
                             &nas_buffer->msg[5],
                             nas_buffer->N_bytes - 5,
                             mac
                             );

  memcpy(&nas_buffer->msg[1],mac,4);


  m_s1ap_log->info("Packed \n"); 
  return true;
}

bool
s1ap_nas_transport::pack_service_reject(srslte::byte_buffer_t *reply_msg, uint8_t emm_cause, uint32_t enb_ue_s1ap_id)
{
  srslte::byte_buffer_t *nas_buffer = m_pool->allocate();

  //Setup initiating message
  LIBLTE_S1AP_S1AP_PDU_STRUCT tx_pdu;
  bzero(&tx_pdu, sizeof(LIBLTE_S1AP_S1AP_PDU_STRUCT));

  tx_pdu.ext          = false;
  tx_pdu.choice_type  = LIBLTE_S1AP_S1AP_PDU_CHOICE_INITIATINGMESSAGE;

  LIBLTE_S1AP_INITIATINGMESSAGE_STRUCT *init = &tx_pdu.choice.initiatingMessage;
  init->procedureCode = LIBLTE_S1AP_PROC_ID_DOWNLINKNASTRANSPORT;
  init->choice_type   = LIBLTE_S1AP_INITIATINGMESSAGE_CHOICE_DOWNLINKNASTRANSPORT;

  //Setup Dw NAS structure
  LIBLTE_S1AP_MESSAGE_DOWNLINKNASTRANSPORT_STRUCT *dw_nas = &init->choice.DownlinkNASTransport;
  dw_nas->ext=false;
  dw_nas->MME_UE_S1AP_ID.MME_UE_S1AP_ID = m_s1ap->get_next_mme_ue_s1ap_id();
  dw_nas->eNB_UE_S1AP_ID.ENB_UE_S1AP_ID = enb_ue_s1ap_id;
  dw_nas->HandoverRestrictionList_present=false;
  dw_nas->SubscriberProfileIDforRFP_present=false;
  LIBLTE_MME_SERVICE_REJECT_MSG_STRUCT service_rej;
  service_rej.t3442_present = true;
  service_rej.t3442.unit = LIBLTE_MME_GPRS_TIMER_DEACTIVATED;
  service_rej.t3442.value = 0;
  service_rej.t3446_present = true;
  service_rej.t3446 = 0;
  service_rej.emm_cause = emm_cause;

  LIBLTE_ERROR_ENUM err = liblte_mme_pack_service_reject_msg(&service_rej, LIBLTE_MME_SECURITY_HDR_TYPE_PLAIN_NAS, 0, (LIBLTE_BYTE_MSG_STRUCT *) nas_buffer);
  if(err != LIBLTE_SUCCESS)
  {
    m_s1ap_log->error("Error packing Service Reject\n");
    m_s1ap_log->console("Error packing Service Reject\n");
    return false;
  }

  //Copy NAS PDU to Downlink NAS Trasport message buffer
  memcpy(dw_nas->NAS_PDU.buffer, nas_buffer->msg, nas_buffer->N_bytes);
  dw_nas->NAS_PDU.n_octets = nas_buffer->N_bytes;

  //Pack Downlink NAS Transport Message
  err = liblte_s1ap_pack_s1ap_pdu(&tx_pdu, (LIBLTE_BYTE_MSG_STRUCT *) reply_msg);
  if(err != LIBLTE_SUCCESS)
  {
    m_s1ap_log->error("Error packing Dw NAS Transport: Service Reject\n");
    m_s1ap_log->console("Error packing Downlink NAS Transport: Service Reject\n");
    return false;
  }
  return true;
}
/*Helper functions*/
void
s1ap_nas_transport::log_unhandled_attach_request_ies(const LIBLTE_MME_ATTACH_REQUEST_MSG_STRUCT *attach_req)
{
  if(attach_req->old_p_tmsi_signature_present)
  {
    m_s1ap_log->warning("NAS attach request: Old P-TMSI signature present, but not handled.\n");
  }
  if(attach_req->additional_guti_present)
  {
    m_s1ap_log->warning("NAS attach request: Aditional GUTI present, but not handled.\n");
  }
  if(attach_req->last_visited_registered_tai_present)
  {
    m_s1ap_log->warning("NAS attach request: Last visited registered TAI present, but not handled.\n");
  }
  if(attach_req->drx_param_present)
  {
    m_s1ap_log->warning("NAS attach request: DRX Param present, but not handled.\n");
  }
  if(attach_req->ms_network_cap_present)
  {
    m_s1ap_log->warning("NAS attach request: MS network cap present, but not handled.\n");
  }
  if(attach_req->old_lai_present)
  {
    m_s1ap_log->warning("NAS attach request: Old LAI present, but not handled.\n");
  }
  if(attach_req->tmsi_status_present)
  {
    m_s1ap_log->warning("NAS attach request: TSMI status present, but not handled.\n");
  }
  if(attach_req->ms_cm2_present)
  {
    m_s1ap_log->warning("NAS attach request: MS CM2 present, but not handled.\n");
  }
  if(attach_req->ms_cm3_present)
  {
    m_s1ap_log->warning("NAS attach request: MS CM3 present, but not handled.\n");
  }
  if(attach_req->supported_codecs_present)
  {
    m_s1ap_log->warning("NAS attach request: Supported CODECs present, but not handled.\n");
  }
  if(attach_req->additional_update_type_present)
  {
    m_s1ap_log->warning("NAS attach request: Additional Update Type present, but not handled.\n");
  }
  if(attach_req->voice_domain_pref_and_ue_usage_setting_present)
  {
    m_s1ap_log->warning("NAS attach request: Voice domain preference and UE usage setting  present, but not handled.\n");
  }
  if(attach_req->device_properties_present)
  {
    m_s1ap_log->warning("NAS attach request: Device properties present, but not handled.\n");
  }
  if(attach_req->old_guti_type_present)
  {
    m_s1ap_log->warning("NAS attach request: Old GUTI type present, but not handled.\n");
  }
  return;
}

void
s1ap_nas_transport::log_unhandled_pdn_con_request_ies(const LIBLTE_MME_PDN_CONNECTIVITY_REQUEST_MSG_STRUCT *pdn_con_req)
{
  //Handle the optional flags
  if(pdn_con_req->esm_info_transfer_flag_present)
  {
    m_s1ap_log->warning("PDN Connectivity request: ESM info transfer flag properties present, but not handled.\n");
  }
  if(pdn_con_req->apn_present)
  {
    m_s1ap_log->warning("PDN Connectivity request: APN present, but not handled.\n");
  }
  if(pdn_con_req->protocol_cnfg_opts_present)
  {
    m_s1ap_log->warning("PDN Connectivity request: Protocol Cnfg options present, but not handled.\n");
  }
  if(pdn_con_req->device_properties_present)
  {
    m_s1ap_log->warning("PDN Connectivity request: Device properties present, but not handled.\n");
  }
}


void
s1ap_nas_transport::log_unhandled_initial_ue_message_ies(LIBLTE_S1AP_MESSAGE_INITIALUEMESSAGE_STRUCT *init_ue)
{
  if(init_ue->S_TMSI_present){
    m_s1ap_log->warning("S-TMSI present, but not handled.\n");
  }
  if(init_ue->CSG_Id_present){
    m_s1ap_log->warning("S-TMSI present, but not handled.\n");
  }
  if(init_ue->GUMMEI_ID_present){
    m_s1ap_log->warning("GUMMEI ID present, but not handled.\n");
  }
  if(init_ue->CellAccessMode_present){
    m_s1ap_log->warning("Cell Access Mode present, but not handled.\n");
  } 
  if(init_ue->GW_TransportLayerAddress_present){
    m_s1ap_log->warning("GW Transport Layer present, but not handled.\n");
  }
  if(init_ue->GW_TransportLayerAddress_present){
    m_s1ap_log->warning("GW Transport Layer present, but not handled.\n");
  }
  if(init_ue->RelayNode_Indicator_present){
    m_s1ap_log->warning("Relay Node Indicator present, but not handled.\n");
  }
  if(init_ue->GUMMEIType_present){
    m_s1ap_log->warning("GUMMEI Type present, but not handled.\n");
  }
  if(init_ue->Tunnel_Information_for_BBF_present){
    m_s1ap_log->warning("Tunnel Information for BBF present, but not handled.\n");
  }
  if(init_ue->SIPTO_L_GW_TransportLayerAddress_present){
    m_s1ap_log->warning("SIPTO GW Transport Layer Address present, but not handled.\n");
  }
  if(init_ue->LHN_ID_present){
    m_s1ap_log->warning("LHN Id present, but not handled.\n");
  }
  return;
}


} //namespace srsepc<|MERGE_RESOLUTION|>--- conflicted
+++ resolved
@@ -205,16 +205,8 @@
 
   if(*reply_flag == true)
   {
-<<<<<<< HEAD
-    if(ue_ctx != NULL)
-    {
-      m_s1ap_log->console("DL NAS: Sent Downlink NAs Message. DL NAS Count=%d, UL NAS Count=%d\n",ue_ctx->security_ctxt.dl_nas_count, ue_ctx->security_ctxt.ul_nas_count);
-      m_s1ap_log->info("DL NAS: Sent Downlink NAS message. DL NAS Count=%d, UL NAS Count=%d\n",ue_ctx->security_ctxt.dl_nas_count, ue_ctx->security_ctxt.ul_nas_count);
-    }
-=======
     m_s1ap_log->info("DL NAS: Sent Downlink NAS message\n");
     m_s1ap_log->console("DL NAS: Sent Downlink NAS Message\n");
->>>>>>> e845339d
   }
   m_pool->deallocate(nas_msg);
 
