--- conflicted
+++ resolved
@@ -111,11 +111,6 @@
   srslte_filesink_t sink;
   srslte_ue_sync_t ue_sync; 
   srslte_cell_t cell; 
-<<<<<<< HEAD
-  enum receiver_state state; 
-  uint8_t bch_payload[SRSLTE_BCH_PAYLOAD_LEN];
-=======
->>>>>>> 86625ecc
 
   signal(SIGINT, int_handler);
 
@@ -156,39 +151,6 @@
       exit(-1);
     }
     if (n == 1) {
-<<<<<<< HEAD
-      switch (state) {
-        case DECODE_MIB:
-          if (srslte_ue_sync_get_sfidx(&ue_sync) == 0) {
-            srslte_pbch_decode_reset(&ue_mib.pbch);
-            n = srslte_ue_mib_decode(&ue_mib, buffer, bch_payload, NULL, &sfn_offset);
-            if (n < 0) {
-              fprintf(stderr, "Error decoding UE MIB\n");
-              exit(-1);
-            } else if (n == SRSLTE_UE_MIB_FOUND) {             
-              srslte_pbch_mib_unpack(bch_payload, &cell, &sfn);
-              sfn = (sfn + sfn_offset)%1024;   
-              decoded_mib = true; 
-            }
-          }
-          if (decoded_mib && srslte_ue_sync_get_sfidx(&ue_sync) == 9 && sfn == 1023) {
-            srslte_pbch_mib_fprint(stdout, &cell, sfn);
-            printf("Decoded MIB. SFN: %d\n", sfn);
-            state = SAVE_FILE;                             
-          }
-          break;
-        case SAVE_FILE:
-          printf("Writing to file %4d subframes...\r", subframe_count);
-          srslte_filesink_write(&sink, buffer, SRSLTE_SF_LEN_PRB(nof_prb));
-          subframe_count++;              
-          break;
-      }
-      if (srslte_ue_sync_get_sfidx(&ue_sync) == 9) {
-        sfn++; 
-        if (sfn == 1024) {
-          sfn = 0; 
-        } 
-=======
       if (!start_capture) {
         if (srslte_ue_sync_get_sfidx(&ue_sync) == 9) {
           start_capture = true; 
@@ -202,7 +164,6 @@
     if (!keep_running) {
       if (!start_capture || (start_capture && srslte_ue_sync_get_sfidx(&ue_sync) == 9)) {
         stop_capture = true; 
->>>>>>> 86625ecc
       }
     }
   }
