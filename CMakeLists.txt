#
# Copyright 2013-2017 Software Radio Systems Limited
#
# This file is part of srsLTE
#
# srsLTE is free software: you can redistribute it and/or modify
# it under the terms of the GNU Affero General Public License as
# published by the Free Software Foundation, either version 3 of
# the License, or (at your option) any later version.
#
# srsLTE is distributed in the hope that it will be useful,
# but WITHOUT ANY WARRANTY; without even the implied warranty of
# MERCHANTABILITY or FITNESS FOR A PARTICULAR PURPOSE.  See the
# GNU Affero General Public License for more details.
#
# A copy of the GNU Affero General Public License can be found in
# the LICENSE file in the top-level directory of this distribution
# and at http://www.gnu.org/licenses/.
#


########################################################################
# Prevent in-tree builds
########################################################################
if(${CMAKE_SOURCE_DIR} STREQUAL ${CMAKE_BINARY_DIR})
    message(FATAL_ERROR "Prevented in-tree build. This is bad practice.")
endif(${CMAKE_SOURCE_DIR} STREQUAL ${CMAKE_BINARY_DIR})


########################################################################
# Project setup
########################################################################
cmake_minimum_required(VERSION 2.6)
project( SRSLTE )
message( STATUS "CMAKE_SYSTEM: " ${CMAKE_SYSTEM} )
message( STATUS "CMAKE_SYSTEM_PROCESSOR: " ${CMAKE_SYSTEM_PROCESSOR} )
message( STATUS "CMAKE_CXX_COMPILER: " ${CMAKE_CXX_COMPILER} )

list(APPEND CMAKE_MODULE_PATH "${PROJECT_SOURCE_DIR}/cmake/modules")
include(SRSLTEVersion) #sets version information
include(SRSLTEPackage) #setup cpack

include(CTest)
set(CTEST_MEMORYCHECK_COMMAND valgrind)
configure_file(
    "${CMAKE_CURRENT_SOURCE_DIR}/CTestCustom.cmake.in"
    "${CMAKE_CURRENT_BINARY_DIR}/CTestCustom.cmake"
    IMMEDIATE @ONLY)

if(NOT CMAKE_BUILD_TYPE)
   set(CMAKE_BUILD_TYPE Release)
   message(STATUS "Build type not specified: defaulting to Release.")
endif(NOT CMAKE_BUILD_TYPE)
set(CMAKE_BUILD_TYPE ${CMAKE_BUILD_TYPE} CACHE STRING "")

########################################################################
# Options
########################################################################
<<<<<<< HEAD
option(ENABLE_SRSUE    "Build srsUE application"                  ON)
option(ENABLE_SRSENB   "Build srsENB application"                 ON)

option(ENABLE_VOLK     "Enable use of VOLK SIMD library"          ON)
option(ENABLE_GUI      "Enable GUI (using srsGUI)"                ON)
option(ENABLE_BLADERF  "Enable BladeRF"                           ON)

option(BUILD_STATIC    "Attempt to statically link external deps" OFF)
option(RPATH           "Enable RPATH"                             OFF)

=======
option(STATIC_BUILD    "Attempt to build with static linking"   OFF)
option(RPATH           "Enable RPATH"                           OFF)
option(ENABLE_VOLK     "Enable VOLK SIMD library"               ON)
option(ENABLE_GUI      "Enable GUI"                             ON)
option(ENABLE_SRSUE    "Build srsUE application"                ON)
option(ENABLE_SRSENB   "Build srsENB application"               ON)
option(ENABLE_BLADERF  "Enable BladeRF"                         ON)
option(USE_LTE_RATES   "Use standard LTE sampling rates"        OFF)
>>>>>>> 23d3f962

set(GCC_ARCH native CACHE STRING "GCC compile for specific architecture.")


########################################################################
# Find dependencies
########################################################################
find_package(Threads REQUIRED)

find_package(Polarssl)
if (POLARSSL_FOUND)
  set(SEC_INCLUDE_DIRS "${POLARSSL_INCLUDE_DIRS}")
  set(SEC_LIBRARIES    "${POLARSSL_LIBRARIES}")
  add_definitions(-DHAVE_POLARSSL)
else(POLARSSL_FOUND)
  find_package(MbedTLS REQUIRED)
  if (MBEDTLS_FOUND)
    set(SEC_INCLUDE_DIRS "${MBEDTLS_INCLUDE_DIRS}")
    set(SEC_LIBRARIES    "${MBEDTLS_LIBRARIES}")
    add_definitions(-DHAVE_MBEDTLS)
  endif (MBEDTLS_FOUND)
endif(POLARSSL_FOUND)

find_package(UHD)
if(UHD_FOUND)
  include_directories(${UHD_INCLUDE_DIRS})
  link_directories(${UHD_LIBRARY_DIRS})
endif(UHD_FOUND)

if(ENABLE_BLADERF)
  find_package(bladeRF)
  if(BLADERF_FOUND)
    include_directories(${BLADERF_INCLUDE_DIRS})
    link_directories(${BLADERF_LIBRARY_DIRS})
  endif(BLADERF_FOUND)
endif(ENABLE_BLADERF)

find_package(SoapySDR)
if(SOAPYSDR_FOUND)
  include_directories(${SOAPYSDR_INCLUDE_DIRS})
  link_directories(${SOAPYSDR_LIBRARY_DIRS})
endif(SOAPYSDR_FOUND)

if(BLADERF_FOUND OR UHD_FOUND OR SOAPYSDR_FOUND)
  set(RF_FOUND TRUE CACHE INTERNAL "RF frontend found")
else(BLADERF_FOUND OR UHD_FOUND OR SOAPYSDR_FOUND)
  set(RF_FOUND FALSE CACHE INTERNAL "RF frontend found")
  add_definitions(-DDISABLE_RF)
endif(BLADERF_FOUND OR UHD_FOUND OR SOAPYSDR_FOUND)

if(ENABLE_SRSUE OR ENABLE_SRSENB)
  # Find Boost
  set(BOOST_REQUIRED_COMPONENTS
      program_options
      system
  )
  if(UNIX AND EXISTS "/usr/lib64")
      list(APPEND BOOST_LIBRARYDIR "/usr/lib64") #fedora 64-bit fix
  endif(UNIX AND EXISTS "/usr/lib64")
  set(Boost_ADDITIONAL_VERSIONS
      "1.35.0" "1.35" "1.36.0" "1.36" "1.37.0" "1.37" "1.38.0" "1.38" "1.39.0" "1.39"
      "1.40.0" "1.40" "1.41.0" "1.41" "1.42.0" "1.42" "1.43.0" "1.43" "1.44.0" "1.44"
      "1.45.0" "1.45" "1.46.0" "1.46" "1.47.0" "1.47" "1.48.0" "1.48" "1.49.0" "1.49"
      "1.50.0" "1.50" "1.51.0" "1.51" "1.52.0" "1.52" "1.53.0" "1.53" "1.54.0" "1.54"
      "1.55.0" "1.55" "1.56.0" "1.56" "1.57.0" "1.57" "1.58.0" "1.58" "1.59.0" "1.59"
      "1.60.0" "1.60" "1.61.0" "1.61" "1.62.0" "1.62" "1.63.0" "1.63" "1.64.0" "1.64"
      "1.65.0" "1.65" "1.66.0" "1.66" "1.67.0" "1.67" "1.68.0" "1.68" "1.69.0" "1.69"
  )
  find_package(Boost "1.35" COMPONENTS ${BOOST_REQUIRED_COMPONENTS})
endif(ENABLE_SRSUE OR ENABLE_SRSENB)


if(ENABLE_GUI)
  find_package(SRSGUI)
  if(SRSGUI_FOUND)
    add_definitions(-DENABLE_GUI)
    include_directories(${SRSGUI_INCLUDE_DIRS})
    link_directories(${SRSGUI_LIBRARY_DIRS})
  endif(SRSGUI_FOUND)
endif(ENABLE_GUI)

include(CheckFunctionExistsMath)
if(ENABLE_VOLK)
  find_package(Volk)
  if(VOLK_FOUND)
    include_directories(${VOLK_INCLUDE_DIRS})
    link_directories(${VOLK_LIBRARY_DIRS})
    message(STATUS "Compiling with VOLK SIMD library.")
  else(VOLK_FOUND)
    message(STATUS "VOLK SIMD library NOT found. Using generic implementation.")
  endif(VOLK_FOUND)
else(ENABLE_VOLK)
  message(STATUS "VOLK library disabled")
endif(ENABLE_VOLK)


########################################################################
# Install Dirs
########################################################################
if (NOT CMAKE_INSTALL_LIBDIR)
    include(GNUInstallDirs)
endif (NOT CMAKE_INSTALL_LIBDIR)

# Fall back to just "lib" if the item provided by GNUInstallDirs doesn't exist
if (NOT EXISTS "${CMAKE_INSTALL_PREFIX}/${CMAKE_INSTALL_LIBDIR}")
    message(STATUS "${CMAKE_INSTALL_PREFIX}/${CMAKE_INSTALL_LIBDIR} does not exist. Defaulting install location to ${CMAKE_INSTALL_PREFIX}/lib.")
    set(CMAKE_INSTALL_LIBDIR lib)
endif()

set(RUNTIME_DIR bin)
set(LIBRARY_DIR ${CMAKE_INSTALL_LIBDIR})
set(INCLUDE_DIR include)
set(DOC_DIR "share/doc/${CPACK_PACKAGE_NAME}")
set(DATA_DIR share/${CPACK_PACKAGE_NAME})

########################################################################
# Compiler specific setup
########################################################################
macro(ADD_CXX_COMPILER_FLAG_IF_AVAILABLE flag have)
    include(CheckCXXCompilerFlag)
    check_cxx_compiler_flag(${flag} ${have})
    if(${have})
        add_definitions(${flag})        
    endif(${have})
endmacro(ADD_CXX_COMPILER_FLAG_IF_AVAILABLE)

if(CMAKE_CXX_COMPILER_ID MATCHES "GNU" OR CMAKE_CXX_COMPILER_ID MATCHES "Clang")
  set(CMAKE_CXX_FLAGS "${CMAKE_CXX_FLAGS} -march=${GCC_ARCH} -Wall -Wno-comment -Wno-reorder -Wno-unused-but-set-variable -Wno-unused-variable -std=c++03")

  if(${CMAKE_BUILD_TYPE} STREQUAL "Debug")
    set(CMAKE_CXX_FLAGS "${CMAKE_CXX_FLAGS} -g -O0 -DDEBUG_MODE")
  else(${CMAKE_BUILD_TYPE} STREQUAL "Debug")
    set(CMAKE_CXX_FLAGS "${CMAKE_CXX_FLAGS} -O3")
  endif(${CMAKE_BUILD_TYPE} STREQUAL "Debug")

  find_package(SSE)
  if (HAVE_AVX2)
    set(CMAKE_CXX_FLAGS "${CMAKE_CXX_FLAGS} -mfpmath=sse -mavx2 -DLV_HAVE_AVX2 -DLV_HAVE_AVX -DLV_HAVE_SSE")
  else (HAVE_AVX2)
    if(HAVE_AVX)
      set(CMAKE_CXX_FLAGS "${CMAKE_CXX_FLAGS} -mfpmath=sse -mavx -DLV_HAVE_AVX -DLV_HAVE_SSE")
    elseif(HAVE_SSE)
      set(CMAKE_CXX_FLAGS "${CMAKE_CXX_FLAGS} -mfpmath=sse -msse4.1 -DLV_HAVE_SSE")
    endif(HAVE_AVX)
  endif (HAVE_AVX2)
endif(CMAKE_CXX_COMPILER_ID MATCHES "GNU" OR CMAKE_CXX_COMPILER_ID MATCHES "Clang")


if(CMAKE_C_COMPILER_ID MATCHES "GNU" OR CMAKE_C_COMPILER_ID MATCHES "Clang")
  set(CMAKE_C_FLAGS "${CMAKE_C_FLAGS} -march=${GCC_ARCH} -Wall -Wno-comment -Wno-write-strings -Wno-format-extra-args -Winline -Wno-unused-result -Wno-format -std=c99 -D_GNU_SOURCE")

  if(${CMAKE_BUILD_TYPE} STREQUAL "Debug")
    set(CMAKE_C_FLAGS "${CMAKE_C_FLAGS} -g -O0 -DDEBUG_MODE")
  else(${CMAKE_BUILD_TYPE} STREQUAL "Debug")
    set(CMAKE_C_FLAGS "${CMAKE_C_FLAGS} -O3")
  endif(${CMAKE_BUILD_TYPE} STREQUAL "Debug")

  if (USE_LTE_RATES)
    message(STATUS "Using standard LTE sampling rates")
    set(CMAKE_C_FLAGS "${CMAKE_C_FLAGS} -DFORCE_STANDARD_RATE")
  endif (USE_LTE_RATES)

  find_package(SSE)
  if (HAVE_AVX2)
    set(CMAKE_C_FLAGS "${CMAKE_C_FLAGS} -mfpmath=sse -mavx2 -DLV_HAVE_AVX2 -DLV_HAVE_AVX -DLV_HAVE_SSE")
  else (HAVE_AVX2)
    if(HAVE_AVX)
      set(CMAKE_C_FLAGS "${CMAKE_C_FLAGS} -mfpmath=sse -mavx -DLV_HAVE_AVX -DLV_HAVE_SSE")
    elseif(HAVE_SSE)
      set(CMAKE_C_FLAGS "${CMAKE_C_FLAGS} -mfpmath=sse -msse4.1 -DLV_HAVE_SSE")
    endif(HAVE_AVX)
  endif (HAVE_AVX2)

  if(NOT ${CMAKE_BUILD_TYPE} STREQUAL "Debug")
    if(HAVE_SSE)
      set(CMAKE_C_FLAGS "${CMAKE_C_FLAGS} -Ofast -funroll-loops")
    endif(HAVE_SSE)
  endif(NOT ${CMAKE_BUILD_TYPE} STREQUAL "Debug")

  
  if(${CMAKE_SYSTEM_PROCESSOR} MATCHES "arm")
    set(CMAKE_C_FLAGS  "${CMAKE_C_FLAGS} -mfpu=neon -march=native -DIS_ARM -DHAVE_NEON")
    message(STATUS "have ARM")
  endif(${CMAKE_SYSTEM_PROCESSOR} MATCHES "arm")
  set(CMAKE_REQUIRED_FLAGS ${CMAKE_C_FLAGS})

  if(NOT WIN32)
      ADD_CXX_COMPILER_FLAG_IF_AVAILABLE(-fvisibility=hidden HAVE_VISIBILITY_HIDDEN)
  endif(NOT WIN32)
endif(CMAKE_C_COMPILER_ID MATCHES "GNU" OR CMAKE_C_COMPILER_ID MATCHES "Clang")

if(${CMAKE_SYSTEM_NAME} MATCHES "Darwin")
   # The following is needed for weak linking to work under OS X
   set(CMAKE_SHARED_LINKER_FLAGS "-undefined dynamic_lookup")
endif(${CMAKE_SYSTEM_NAME} MATCHES "Darwin")

message(STATUS "CMAKE_C_FLAGS is ${CMAKE_C_FLAGS}")
message(STATUS "CMAKE_CXX_FLAGS is ${CMAKE_CXX_FLAGS}")

########################################################################
# Create uninstall targets
########################################################################
configure_file(
    "${CMAKE_CURRENT_SOURCE_DIR}/cmake_uninstall.cmake.in"
    "${CMAKE_CURRENT_BINARY_DIR}/cmake_uninstall.cmake"
    IMMEDIATE @ONLY)

add_custom_target(uninstall
    COMMAND ${CMAKE_COMMAND} -P ${CMAKE_CURRENT_BINARY_DIR}/cmake_uninstall.cmake)

########################################################################
# Add -fPIC property to all targets
########################################################################
set(CMAKE_POSITION_INDEPENDENT_CODE ON)

########################################################################
# Print summary
########################################################################
message(STATUS "Using install prefix: ${CMAKE_INSTALL_PREFIX}")
message(STATUS "Building for version: ${VERSION}")

########################################################################
# Add general includes and dependencies
########################################################################
include_directories(${PROJECT_BINARY_DIR}/lib/include)
include_directories(${PROJECT_SOURCE_DIR}/lib/include)

########################################################################
# Add headers to cmake project (useful for IDEs)
########################################################################
set(HEADERS_ALL "")
file(GLOB headers *)
foreach(_header ${headers})
    if(IS_DIRECTORY ${_header})
        file(GLOB_RECURSE tmp "${_header}/*.h")
        list(APPEND HEADERS_ALL ${tmp})
    endif(IS_DIRECTORY ${_header})
endforeach()
add_custom_target(add_srslte_headers SOURCES ${HEADERS_ALL})

########################################################################
# Add the subdirectories
########################################################################
add_subdirectory(lib)

if(RF_FOUND)
  if(ENABLE_SRSUE)
    message(STATUS "Building with srsUE")
    add_subdirectory(srsue)
  else(ENABLE_SRSUE)
    message(STATUS "srsUE build disabled")
  endif(ENABLE_SRSUE)

  if(ENABLE_SRSENB)
    message(STATUS "Building with srsENB")
    add_subdirectory(srsenb)
  else(ENABLE_SRSENB)
    message(STATUS "srsUE build disabled")
  endif(ENABLE_SRSENB)
else(RF_FOUND)
  message(STATUS "srsUE and srsENB builds disabled due to missing RF driver")
endif(RF_FOUND)<|MERGE_RESOLUTION|>--- conflicted
+++ resolved
@@ -56,7 +56,6 @@
 ########################################################################
 # Options
 ########################################################################
-<<<<<<< HEAD
 option(ENABLE_SRSUE    "Build srsUE application"                  ON)
 option(ENABLE_SRSENB   "Build srsENB application"                 ON)
 
@@ -67,16 +66,7 @@
 option(BUILD_STATIC    "Attempt to statically link external deps" OFF)
 option(RPATH           "Enable RPATH"                             OFF)
 
-=======
-option(STATIC_BUILD    "Attempt to build with static linking"   OFF)
-option(RPATH           "Enable RPATH"                           OFF)
-option(ENABLE_VOLK     "Enable VOLK SIMD library"               ON)
-option(ENABLE_GUI      "Enable GUI"                             ON)
-option(ENABLE_SRSUE    "Build srsUE application"                ON)
-option(ENABLE_SRSENB   "Build srsENB application"               ON)
-option(ENABLE_BLADERF  "Enable BladeRF"                         ON)
 option(USE_LTE_RATES   "Use standard LTE sampling rates"        OFF)
->>>>>>> 23d3f962
 
 set(GCC_ARCH native CACHE STRING "GCC compile for specific architecture.")
 
